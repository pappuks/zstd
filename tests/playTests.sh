--- conflicted
+++ resolved
@@ -408,7 +408,23 @@
 $ZSTD -f tmp1 notHere tmp2 && die "missing file not detected!"
 
 
-<<<<<<< HEAD
+println "\n===>  stream-size mode"
+
+./datagen -g11000 > tmp
+println "test : basic file compression vs sized streaming compression"
+file_size=$($ZSTD -14 -f tmp -o tmp.zst && wc -c < tmp.zst)
+stream_size=$(cat tmp | $ZSTD -14 --stream-size=11000 | wc -c)
+if [ "$stream_size" -gt "$file_size" ]; then
+  die "hinted compression larger than expected"
+fi
+println "test : sized streaming compression and decompression"
+cat tmp | $ZSTD -14 -f tmp -o --stream-size=11000 tmp.zst
+$ZSTD -df tmp.zst -o tmp_decompress
+cmp tmp tmp_decompress || die "difference between original and decompressed file"
+println "test : incorrect stream size"
+cat tmp | $ZSTD -14 -f -o tmp.zst --stream-size=11001 && die "should fail with incorrect stream size"
+
+
 println "\n===>  size-hint mode"
 
 ./datagen -g11000 > tmp
@@ -437,23 +453,6 @@
 cat tmp | $ZSTD -14 -f --size-hint=10950 | $ZSTD -t  # slightly too low
 cat tmp | $ZSTD -14 -f --size-hint=22000 | $ZSTD -t  # considerably too high
 cat tmp | $ZSTD -14 -f --size-hint=5500  | $ZSTD -t  # considerably too low
-=======
-println "\n===>  stream-size mode"
-
-./datagen -g11000 > tmp
-println "test : basic file compression vs sized streaming compression"
-file_size=$($ZSTD -14 -f tmp -o tmp.zst && wc -c < tmp.zst)
-stream_size=$(cat tmp | $ZSTD -14 --stream-size=11000 | wc -c)
-if [ "$stream_size" -gt "$file_size" ]; then
-  die "hinted compression larger than expected"
-fi
-println "test : sized streaming compression and decompression"
-cat tmp | $ZSTD -14 -f tmp -o --stream-size=11000 tmp.zst
-$ZSTD -df tmp.zst -o tmp_decompress
-cmp tmp tmp_decompress || die "difference between original and decompressed file"
-println "test : incorrect stream size"
-cat tmp | $ZSTD -14 -f -o tmp.zst --stream-size=11001 && die "should fail with incorrect stream size"
->>>>>>> a5054637
 
 
 println "\n===>  dictionary tests "
