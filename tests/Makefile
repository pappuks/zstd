# ##########################################################################
# Copyright (c) 2016-present, Yann Collet, Facebook, Inc.
# All rights reserved.
#
# This Makefile is validated for Linux, macOS, *BSD, Hurd, Solaris, MSYS2 targets
#
# This source code is licensed under the BSD-style license found in the
# LICENSE file in the root directory of this source tree. An additional grant
# of patent rights can be found in the PATENTS file in the same directory.
# ##########################################################################
# datagen : Synthetic and parametrable data generator, for tests
# fullbench  : Precisely measure speed for each zstd inner functions
# fullbench32: Same as fullbench, but forced to compile in 32-bits mode
# fuzzer  : Test tool, to check zstd integrity on target platform
# fuzzer32: Same as fuzzer, but forced to compile in 32-bits mode
# paramgrill : parameter tester for zstd
# test-zstd-speed.py : script for testing zstd speed difference between commits
# versionsTest : compatibility test between zstd versions stored on Github (v0.1+)
# zstreamtest : Fuzzer test tool for zstd streaming API
# zstreamtest32: Same as zstreamtest, but forced to compile in 32-bits mode
# ##########################################################################

ZSTDDIR = ../lib
PRGDIR  = ../programs
PYTHON ?= python3
TESTARTEFACT := versionsTest namespaceTest


CPPFLAGS+= -I$(ZSTDDIR) -I$(ZSTDDIR)/common -I$(ZSTDDIR)/compress -I$(ZSTDDIR)/dictBuilder -I$(ZSTDDIR)/deprecated -I$(PRGDIR)
CFLAGS  ?= -O3
CFLAGS  += -g -Wall -Wextra -Wcast-qual -Wcast-align -Wshadow -Wstrict-aliasing=1 \
           -Wswitch-enum -Wdeclaration-after-statement -Wstrict-prototypes -Wundef
CFLAGS  += $(MOREFLAGS)
FLAGS    = $(CPPFLAGS) $(CFLAGS) $(LDFLAGS)


ZSTDCOMMON_FILES := $(ZSTDDIR)/common/*.c
ZSTDCOMP_FILES := $(ZSTDDIR)/compress/*.c
ZSTDDECOMP_FILES := $(ZSTDDIR)/decompress/*.c
ZSTD_FILES := $(ZSTDDECOMP_FILES) $(ZSTDCOMMON_FILES) $(ZSTDCOMP_FILES)
ZBUFF_FILES := $(ZSTDDIR)/deprecated/*.c
ZDICT_FILES := $(ZSTDDIR)/dictBuilder/*.c



# Define *.exe as extension for Windows systems
ifneq (,$(filter Windows%,$(OS)))
EXT =.exe
MULTITHREAD = -DZSTD_MULTITHREAD
else
EXT =
MULTITHREAD = -pthread -DZSTD_MULTITHREAD
endif

VOID = /dev/null
ZSTREAM_TESTTIME = -T2mn
FUZZERTEST= -T5mn
ZSTDRTTEST= --test-large-data

.PHONY: default all all32 dll clean test test32 test-all namespaceTest versionsTest

default: fullbench

all: fullbench fuzzer zstreamtest paramgrill datagen zbufftest

all32: fullbench32 fuzzer32 zstreamtest32 zbufftest32

dll: fuzzer-dll zstreamtest-dll zbufftest-dll



zstd:
	$(MAKE) -C $(PRGDIR) $@

zstd32:
	$(MAKE) -C $(PRGDIR) $@

zstd-nolegacy:
	$(MAKE) -C $(PRGDIR) $@

gzstd:
	$(MAKE) -C $(PRGDIR) $@

fullbench  : $(ZSTD_FILES) $(PRGDIR)/datagen.c fullbench.c
	$(CC)      $(FLAGS) $^ -o $@$(EXT)

fullbench32 : $(ZSTD_FILES) $(PRGDIR)/datagen.c fullbench.c
	$(CC)  -m32  $(FLAGS) $^ -o $@$(EXT)

fullbench-lib: $(PRGDIR)/datagen.c fullbench.c
	$(MAKE) -C $(ZSTDDIR) libzstd.a
	$(CC) $(FLAGS) $^ -o $@$(EXT) $(ZSTDDIR)/libzstd.a

fullbench-dll: $(PRGDIR)/datagen.c fullbench.c
	$(MAKE) -C $(ZSTDDIR) libzstd
	$(CC) $(FLAGS) $^ -o $@$(EXT) -DZSTD_DLL_IMPORT=1 $(ZSTDDIR)/dll/libzstd.dll

fuzzer   : $(ZSTD_FILES) $(ZDICT_FILES) $(PRGDIR)/datagen.c fuzzer.c
	$(CC)      $(FLAGS) $^ -o $@$(EXT)

fuzzer32 : $(ZSTD_FILES) $(ZDICT_FILES) $(PRGDIR)/datagen.c fuzzer.c
	$(CC) -m32 $(FLAGS) $^ -o $@$(EXT)

fuzzer-dll : LDFLAGS+= -L$(ZSTDDIR) -lzstd
fuzzer-dll : $(ZSTDDIR)/common/xxhash.c $(PRGDIR)/datagen.c fuzzer.c
	$(MAKE) -C $(ZSTDDIR) libzstd
	$(CC) $(CPPFLAGS) $(CFLAGS) $^ $(LDFLAGS) -o $@$(EXT)

zbufftest : CPPFLAGS += -I$(ZSTDDIR)/deprecated
zbufftest : CFLAGS += -Wno-deprecated-declarations   # required to silence deprecation warnings
zbufftest : $(ZSTD_FILES) $(ZBUFF_FILES) $(PRGDIR)/datagen.c zbufftest.c
	$(CC) $(FLAGS) $^ -o $@$(EXT)

zbufftest32 : CPPFLAGS += -I$(ZSTDDIR)/deprecated
zbufftest32 : CFLAGS += -Wno-deprecated-declarations -m32
zbufftest32 : $(ZSTD_FILES) $(ZBUFF_FILES) $(PRGDIR)/datagen.c zbufftest.c
	$(CC) $(FLAGS) $^ -o $@$(EXT)

zbufftest-dll : CPPFLAGS += -I$(ZSTDDIR)/deprecated
zbufftest-dll : CFLAGS += -Wno-deprecated-declarations   # required to silence deprecation warnings
zbufftest-dll : LDFLAGS+= -L$(ZSTDDIR) -lzstd
zbufftest-dll : $(ZSTDDIR)/common/xxhash.c $(PRGDIR)/datagen.c zbufftest.c
	$(MAKE) -C $(ZSTDDIR) libzstd
	$(CC) $(CPPFLAGS) $(CFLAGS) $^ $(LDFLAGS) -o $@$(EXT)

<<<<<<< HEAD
zstreamtest  : $(ZSTD_FILES) $(PRGDIR)/datagen.c zstreamtest.c
	$(CC)      $(FLAGS) $(MULTITHREAD) $^ -o $@$(EXT)

zstreamtest32 : $(ZSTD_FILES) $(PRGDIR)/datagen.c zstreamtest.c
	$(CC) -m32  $(FLAGS) $(MULTITHREAD) $^ -o $@$(EXT)
=======
zstreamtest  : $(ZSTD_FILES) $(ZDICT_FILES) $(PRGDIR)/datagen.c zstreamtest.c
	$(CC)      $(FLAGS) $^ -o $@$(EXT)

zstreamtest32 : $(ZSTD_FILES) $(ZDICT_FILES) $(PRGDIR)/datagen.c zstreamtest.c
	$(CC) -m32  $(FLAGS) $^ -o $@$(EXT)
>>>>>>> 900f39e7

zstreamtest-dll : LDFLAGS+= -L$(ZSTDDIR) -lzstd
zstreamtest-dll : $(ZSTDDIR)/common/xxhash.c $(PRGDIR)/datagen.c zstreamtest.c
	$(MAKE) -C $(ZSTDDIR) libzstd
	$(CC) $(CPPFLAGS) $(CFLAGS) $^ $(LDFLAGS) -o $@$(EXT)

paramgrill : $(ZSTD_FILES) $(PRGDIR)/datagen.c paramgrill.c
	$(CC)      $(FLAGS) $^ -lm -o $@$(EXT)

datagen : $(PRGDIR)/datagen.c datagencli.c
	$(CC)      $(FLAGS) $^ -o $@$(EXT)

roundTripCrash : $(ZSTD_FILES) roundTripCrash.c
	$(CC)      $(FLAGS) $^ -o $@$(EXT)

longmatch  : $(ZSTD_FILES) longmatch.c
	$(CC)      $(FLAGS) $^ -o $@$(EXT)

invalidDictionaries  : $(ZSTD_FILES) invalidDictionaries.c
	$(CC)      $(FLAGS) $^ -o $@$(EXT)

symbols  : symbols.c
	$(MAKE) -C $(ZSTDDIR) libzstd
ifneq (,$(filter Windows%,$(OS)))
	cp $(ZSTDDIR)/dll/libzstd.dll .
	$(CC) $(FLAGS) $^ -o $@$(EXT) -DZSTD_DLL_IMPORT=1 libzstd.dll
else
	$(CC) $(FLAGS) $^ -o $@$(EXT) -Wl,-rpath=$(ZSTDDIR) $(ZSTDDIR)/libzstd.so
endif

pool  : pool.c $(ZSTDDIR)/common/pool.c $(ZSTDDIR)/common/threading.c
	$(CC)    $(FLAGS) $(MULTITHREAD) $^ -o $@$(EXT)

namespaceTest:
	if $(CC) namespaceTest.c ../lib/common/xxhash.c -o $@ ; then echo compilation should fail; exit 1 ; fi
	$(RM) $@

versionsTest:
	$(PYTHON) test-zstd-versions.py

clean:
	$(MAKE) -C ../lib clean
	@$(RM) -fR $(TESTARTEFACT)
	@$(RM) -f core *.o tmp* result* *.gcda dictionary *.zst \
        $(PRGDIR)/zstd$(EXT) $(PRGDIR)/zstd32$(EXT) \
        fullbench$(EXT) fullbench32$(EXT) \
        fullbench-lib$(EXT) fullbench-dll$(EXT) \
        fuzzer$(EXT) fuzzer32$(EXT) zbufftest$(EXT) zbufftest32$(EXT) \
        fuzzer-dll$(EXT) zstreamtest-dll$(EXT) zbufftest-dll$(EXT)\
        zstreamtest$(EXT) zstreamtest32$(EXT) \
        datagen$(EXT) paramgrill$(EXT) roundTripCrash$(EXT) longmatch$(EXT) \
        symbols$(EXT) invalidDictionaries$(EXT) pool$(EXT)
	@echo Cleaning completed


#----------------------------------------------------------------------------------
#make valgrindTest is validated only for Linux, OSX, BSD, Hurd and Solaris targets
#----------------------------------------------------------------------------------
ifneq (,$(filter $(shell uname),Linux Darwin GNU/kFreeBSD GNU OpenBSD FreeBSD NetBSD DragonFly SunOS))
HOST_OS = POSIX

valgrindTest: VALGRIND = valgrind --leak-check=full --error-exitcode=1
valgrindTest: zstd datagen fuzzer fullbench
	@echo "\n ---- valgrind tests : memory analyzer ----"
	$(VALGRIND) ./datagen -g50M > $(VOID)
	$(VALGRIND) $(PRGDIR)/zstd ; if [ $$? -eq 0 ] ; then echo "zstd without argument should have failed"; false; fi
	./datagen -g80 | $(VALGRIND) $(PRGDIR)/zstd - -c > $(VOID)
	./datagen -g16KB | $(VALGRIND) $(PRGDIR)/zstd -vf - -c > $(VOID)
	./datagen -g2930KB | $(VALGRIND) $(PRGDIR)/zstd -5 -vf - -o tmp
	$(VALGRIND) $(PRGDIR)/zstd -vdf tmp -c > $(VOID)
	./datagen -g64MB | $(VALGRIND) $(PRGDIR)/zstd -vf - -c > $(VOID)
	@rm tmp
	$(VALGRIND) ./fuzzer -T1mn -t1
	$(VALGRIND) ./fullbench -i1

endif


ifneq (,$(filter MSYS%,$(shell uname)))
HOST_OS = MSYS
endif


#-----------------------------------------------------------------------------
#make tests validated only for MSYS, Linux, OSX, BSD, Hurd and Solaris targets
#-----------------------------------------------------------------------------
ifneq (,$(filter $(HOST_OS),MSYS POSIX))

DIFF:=diff
ifneq (,$(filter $(shell uname),SunOS))
DIFF:=gdiff
endif

zstd-playTests: datagen
	file $(ZSTD)
	ZSTD="$(QEMU_SYS) $(ZSTD)" ./playTests.sh $(ZSTDRTTEST)

test: test-zstd test-fullbench test-fuzzer test-zstream test-longmatch test-invalidDictionaries test-pool

test32: test-zstd32 test-fullbench32 test-fuzzer32 test-zstream32

test-all: test test32 valgrindTest

test-zstd: ZSTD = $(PRGDIR)/zstd
test-zstd: zstd zstd-playTests

test-zstd32: ZSTD = $(PRGDIR)/zstd32
test-zstd32: zstd32 zstd-playTests

test-zstd-nolegacy: ZSTD = $(PRGDIR)/zstd
test-zstd-nolegacy: zstd-nolegacy zstd-playTests

test-gzstd: gzstd
	$(PRGDIR)/zstd README.md test-zstd-speed.py
	gzip README.md test-zstd-speed.py
	cat README.md.zst test-zstd-speed.py.gz >zstd_gz.zst
	cat README.md.gz test-zstd-speed.py.zst >gz_zstd.gz
	$(PRGDIR)/zstd -d README.md.gz -o README2.md
	$(PRGDIR)/zstd -d README.md.gz test-zstd-speed.py.gz
	$(PRGDIR)/zstd -d zstd_gz.zst gz_zstd.gz
	$(DIFF) -q zstd_gz gz_zstd
	echo Hello World ZSTD | $(PRGDIR)/zstd -c - >hello.zst
	echo Hello World GZIP | gzip -c - >hello.gz
	echo Hello World TEXT >hello.txt
	cat hello.zst hello.gz hello.txt >hello_zst_gz_txt.gz
	$(PRGDIR)/zstd -dcf hello.*
	$(PRGDIR)/zstd -dcf - <hello_zst_gz_txt.gz

test-fullbench: fullbench datagen
	$(QEMU_SYS) ./fullbench -i1
	$(QEMU_SYS) ./fullbench -i1 -P0

test-fullbench32: fullbench32 datagen
	$(QEMU_SYS) ./fullbench32 -i1
	$(QEMU_SYS) ./fullbench32 -i1 -P0

test-fuzzer: fuzzer
	$(QEMU_SYS) ./fuzzer $(FUZZERTEST)

test-fuzzer32: fuzzer32
	$(QEMU_SYS) ./fuzzer32 $(FUZZERTEST)

test-zbuff: zbufftest
	$(QEMU_SYS) ./zbufftest $(ZSTREAM_TESTTIME)

test-zbuff32: zbufftest32
	$(QEMU_SYS) ./zbufftest32 $(ZSTREAM_TESTTIME)

test-zstream: zstreamtest
	$(QEMU_SYS) ./zstreamtest $(ZSTREAM_TESTTIME)

test-zstream32: zstreamtest32
	$(QEMU_SYS) ./zstreamtest32 $(ZSTREAM_TESTTIME)

test-longmatch: longmatch
	$(QEMU_SYS) ./longmatch

test-invalidDictionaries: invalidDictionaries
	$(QEMU_SYS) ./invalidDictionaries

test-symbols: symbols
	$(QEMU_SYS) ./symbols

test-pool: pool
	$(QEMU_SYS) ./pool

endif<|MERGE_RESOLUTION|>--- conflicted
+++ resolved
@@ -123,19 +123,11 @@
 	$(MAKE) -C $(ZSTDDIR) libzstd
 	$(CC) $(CPPFLAGS) $(CFLAGS) $^ $(LDFLAGS) -o $@$(EXT)
 
-<<<<<<< HEAD
-zstreamtest  : $(ZSTD_FILES) $(PRGDIR)/datagen.c zstreamtest.c
+zstreamtest  : $(ZSTD_FILES) $(ZDICT_FILES) $(PRGDIR)/datagen.c zstreamtest.c
 	$(CC)      $(FLAGS) $(MULTITHREAD) $^ -o $@$(EXT)
 
-zstreamtest32 : $(ZSTD_FILES) $(PRGDIR)/datagen.c zstreamtest.c
+zstreamtest32 : $(ZSTD_FILES) $(ZDICT_FILES) $(PRGDIR)/datagen.c zstreamtest.c
 	$(CC) -m32  $(FLAGS) $(MULTITHREAD) $^ -o $@$(EXT)
-=======
-zstreamtest  : $(ZSTD_FILES) $(ZDICT_FILES) $(PRGDIR)/datagen.c zstreamtest.c
-	$(CC)      $(FLAGS) $^ -o $@$(EXT)
-
-zstreamtest32 : $(ZSTD_FILES) $(ZDICT_FILES) $(PRGDIR)/datagen.c zstreamtest.c
-	$(CC) -m32  $(FLAGS) $^ -o $@$(EXT)
->>>>>>> 900f39e7
 
 zstreamtest-dll : LDFLAGS+= -L$(ZSTDDIR) -lzstd
 zstreamtest-dll : $(ZSTDDIR)/common/xxhash.c $(PRGDIR)/datagen.c zstreamtest.c
