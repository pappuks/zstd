--- conflicted
+++ resolved
@@ -404,31 +404,6 @@
   /* for fastCover */
   for (f = 15; f < 25; f++){
     DISPLAYLEVEL(2, "current f is %u\n", f);
-<<<<<<< HEAD
-    /* for fastCover (optimizing k and d) */
-    ZDICT_fastCover_params_t fastParam;
-    memset(&fastParam, 0, sizeof(fastParam));
-    fastParam.zParams = zParams;
-    fastParam.splitPoint = 1.0;
-    fastParam.f = f;
-    fastParam.steps = 40;
-    fastParam.nbThreads = 1;
-    const int fastOptResult = benchmarkDictBuilder(srcInfo, maxDictSize, NULL, NULL, NULL, &fastParam);
-    DISPLAYLEVEL(2, "k=%u\nd=%u\nf=%u\nsteps=%u\nsplit=%u\n", fastParam.k, fastParam.d, fastParam.f, fastParam.steps, (unsigned)(fastParam.splitPoint * 100));
-    if(fastOptResult) {
-      result = 1;
-      goto _cleanup;
-    }
-
-    /* for fastCover (with k and d provided) */
-    for (int i = 0; i < 5; i++) {
-      const int fastResult = benchmarkDictBuilder(srcInfo, maxDictSize, NULL, NULL, NULL, &fastParam);
-      DISPLAYLEVEL(2, "k=%u\nd=%u\nf=%u\nsteps=%u\nsplit=%u\n", fastParam.k, fastParam.d, fastParam.f, fastParam.steps, (unsigned)(fastParam.splitPoint * 100));
-      if(fastResult) {
-        result = 1;
-        goto _cleanup;
-      }
-=======
     for (accel = 1; accel < 11; accel++) {
       DISPLAYLEVEL(2, "current accel is %u\n", accel);
       /* for fastCover (optimizing k and d) */
@@ -455,7 +430,6 @@
           goto _cleanup;
         }
       }
->>>>>>> 9d6ed9de
     }
   }
 
