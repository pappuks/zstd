--- conflicted
+++ resolved
@@ -82,7 +82,7 @@
 /* *************************************
 *  Advanced functions
 ***************************************/
-#define ZSTD_MAX_CLEVEL 20
+#define ZSTD_MAX_CLEVEL 24
 ZSTDLIB_API unsigned ZSTD_maxCLevel (void);
 
 /*! ZSTD_getParams
@@ -221,20 +221,9 @@
       + ZSTD_decompressBlock() doesn't accept uncompressed data as input !!
 */
 
-<<<<<<< HEAD
-size_t ZSTD_compressBlock  (ZSTD_CCtx* cctx, void* dst, size_t maxDstSize, const void* src, size_t srcSize);
-size_t ZSTD_decompressBlock(ZSTD_DCtx* dctx, void* dst, size_t maxDstSize, const void* src, size_t srcSize);
-
-
-/* *************************************
-*  Pre-defined compression levels
-***************************************/
-#define ZSTD_MAX_CLEVEL 24
-ZSTDLIB_API unsigned ZSTD_maxCLevel (void);
-=======
+
 size_t ZSTD_compressBlock  (ZSTD_CCtx* cctx, void* dst, size_t dstCapacity, const void* src, size_t srcSize);
 size_t ZSTD_decompressBlock(ZSTD_DCtx* dctx, void* dst, size_t dstCapacity, const void* src, size_t srcSize);
->>>>>>> b010b3b6
 
 
 /* *************************************
