--- conflicted
+++ resolved
@@ -219,17 +219,6 @@
         zc->seqStore.litLengthSum = 0;
     }
 
-<<<<<<< HEAD
-=======
-    zc->seqStore.litFreq = (U32*)((void*)(zc->seqStore.dumpsStart + (blockSize>>2)));
-    zc->seqStore.litLengthFreq = zc->seqStore.litFreq + (1<<Litbits);
-    zc->seqStore.matchLengthFreq = zc->seqStore.litLengthFreq + (1<<LLbits);
-    zc->seqStore.offCodeFreq = zc->seqStore.matchLengthFreq + (1<<MLbits);
-    zc->seqStore.matchTable = (ZSTD_match_t*)(void*)(zc->seqStore.offCodeFreq + (1<<Offbits));
-    zc->seqStore.priceTable = (ZSTD_optimal_t*)(void*)(zc->seqStore.matchTable + ZSTD_OPT_NUM+1);
-
-    zc->seqStore.litLengthSum = 0;
->>>>>>> 944d0d22
     zc->hbSize = 0;
     zc->stage = 0;
     zc->loadedDictEnd = 0;
