/*
    ZSTD HC - High Compression Mode of Zstandard
    Copyright (C) 2015-2016, Yann Collet.

    BSD 2-Clause License (http://www.opensource.org/licenses/bsd-license.php)

    Redistribution and use in source and binary forms, with or without
    modification, are permitted provided that the following conditions are
    met:

    * Redistributions of source code must retain the above copyright
    notice, this list of conditions and the following disclaimer.
    * Redistributions in binary form must reproduce the above
    copyright notice, this list of conditions and the following disclaimer
    in the documentation and/or other materials provided with the
    distribution.

    THIS SOFTWARE IS PROVIDED BY THE COPYRIGHT HOLDERS AND CONTRIBUTORS
    "AS IS" AND ANY EXPRESS OR IMPLIED WARRANTIES, INCLUDING, BUT NOT
    LIMITED TO, THE IMPLIED WARRANTIES OF MERCHANTABILITY AND FITNESS FOR
    A PARTICULAR PURPOSE ARE DISCLAIMED. IN NO EVENT SHALL THE COPYRIGHT
    OWNER OR CONTRIBUTORS BE LIABLE FOR ANY DIRECT, INDIRECT, INCIDENTAL,
    SPECIAL, EXEMPLARY, OR CONSEQUENTIAL DAMAGES (INCLUDING, BUT NOT
    LIMITED TO, PROCUREMENT OF SUBSTITUTE GOODS OR SERVICES; LOSS OF USE,
    DATA, OR PROFITS; OR BUSINESS INTERRUPTION) HOWEVER CAUSED AND ON ANY
    THEORY OF LIABILITY, WHETHER IN CONTRACT, STRICT LIABILITY, OR TORT
    (INCLUDING NEGLIGENCE OR OTHERWISE) ARISING IN ANY WAY OUT OF THE USE
    OF THIS SOFTWARE, EVEN IF ADVISED OF THE POSSIBILITY OF SUCH DAMAGE.

    You can contact the author at :
       - Zstd source repository : https://www.zstd.net
*/


/* *******************************************************
*  Compiler specifics
*********************************************************/
#ifdef _MSC_VER    /* Visual Studio */
#  define FORCE_INLINE static __forceinline
#  include <intrin.h>                    /* For Visual 2005 */
#  pragma warning(disable : 4127)        /* disable: C4127: conditional expression is constant */
#else
#  ifdef __GNUC__
#    define FORCE_INLINE static inline __attribute__((always_inline))
#  else
#    define FORCE_INLINE static inline
#  endif
#endif


/*-*************************************
*  Dependencies
***************************************/
#include <stdlib.h>   /* malloc */
#include <string.h>   /* memset */
#include "mem.h"
#include "fse_static.h"
#include "huff0_static.h"
#include "zstd_internal.h"


/*-*************************************
*  Constants
***************************************/
static const U32 g_searchStrength = 8;   /* control skip over incompressible data */


/*-*************************************
*  Helper functions
***************************************/
size_t ZSTD_compressBound(size_t srcSize) { return FSE_compressBound(srcSize) + 12; }


/*-*************************************
*  Sequence storage
***************************************/
static void ZSTD_resetSeqStore(seqStore_t* ssPtr)
{
    ssPtr->offset = ssPtr->offsetStart;
    ssPtr->lit = ssPtr->litStart;
    ssPtr->litLength = ssPtr->litLengthStart;
    ssPtr->matchLength = ssPtr->matchLengthStart;
}


/*-*************************************
*  Context memory management
***************************************/
struct ZSTD_CCtx_s
{
    const BYTE* nextSrc;    /* next block here to continue on current prefix */
    const BYTE* base;       /* All regular indexes relative to this position */
    const BYTE* dictBase;   /* extDict indexes relative to this position */
    U32   dictLimit;        /* below that point, need extDict */
    U32   lowLimit;         /* below that point, no more data */
    U32   nextToUpdate;     /* index from which to continue dictionary update */
    U32   nextToUpdate3;    /* index from which to continue dictionary update */
    U32   hashLog3;         /* dispatch table : larger == faster, more memory */
    U32   loadedDictEnd;
    U32   stage;
    ZSTD_parameters params;
    void* workSpace;
    size_t workSpaceSize;
    size_t blockSize;
    size_t hbSize;
    char headerBuffer[ZSTD_FRAMEHEADERSIZE_MAX];

    seqStore_t seqStore;    /* sequences storage ptrs */
    U32* hashTable;
    U32* hashTable3;
    U32* chainTable;
    HUF_CElt* hufTable;
    U32 flagStaticTables;
    FSE_CTable offcodeCTable   [FSE_CTABLE_SIZE_U32(OffFSELog, MaxOff)];
    FSE_CTable matchlengthCTable [FSE_CTABLE_SIZE_U32(MLFSELog, MaxML)];
    FSE_CTable litlengthCTable   [FSE_CTABLE_SIZE_U32(LLFSELog, MaxLL)];
};

ZSTD_CCtx* ZSTD_createCCtx(void)
{
    return (ZSTD_CCtx*) calloc(1, sizeof(ZSTD_CCtx));
}

size_t ZSTD_freeCCtx(ZSTD_CCtx* cctx)
{
    free(cctx->workSpace);
    free(cctx);
    return 0;   /* reserved as a potential error code in the future */
}

const seqStore_t* ZSTD_getSeqStore(const ZSTD_CCtx* ctx)   /* hidden interface */
{
    return &(ctx->seqStore);
}


#define CLAMP(val,min,max) { if (val<min) val=min; else if (val>max) val=max; }
#define CLAMPCHECK(val,min,max) { if ((val<min) || (val>max)) return ERROR(compressionParameter_unsupported); }

/** ZSTD_checkParams() :
    ensure param values remain within authorized range.
    @return : 0, or an error code if one value is beyond authorized range */
size_t ZSTD_checkCParams(ZSTD_compressionParameters cParams)
{
    CLAMPCHECK(cParams.windowLog, ZSTD_WINDOWLOG_MIN, ZSTD_WINDOWLOG_MAX);
    CLAMPCHECK(cParams.chainLog, ZSTD_CHAINLOG_MIN, ZSTD_CHAINLOG_MAX);
    CLAMPCHECK(cParams.hashLog, ZSTD_HASHLOG_MIN, ZSTD_HASHLOG_MAX);
    CLAMPCHECK(cParams.searchLog, ZSTD_SEARCHLOG_MIN, ZSTD_SEARCHLOG_MAX);
    { U32 const searchLengthMin = (cParams.strategy == ZSTD_btopt) ? ZSTD_SEARCHLENGTH_MIN : ZSTD_SEARCHLENGTH_MIN+1;
      U32 const searchLengthMax = (cParams.strategy == ZSTD_fast) ? ZSTD_SEARCHLENGTH_MAX : ZSTD_SEARCHLENGTH_MAX-1;
      CLAMPCHECK(cParams.searchLength, searchLengthMin, searchLengthMax); }
    CLAMPCHECK(cParams.targetLength, ZSTD_TARGETLENGTH_MIN, ZSTD_TARGETLENGTH_MAX);
    if ((U32)(cParams.strategy) > (U32)ZSTD_btopt) return ERROR(compressionParameter_unsupported);
    return 0;
}


static unsigned ZSTD_highbit(U32 val);

/** ZSTD_checkCParams_advanced() :
    temporary work-around, while the compressor compatibility remains limited regarding windowLog < 18 */
size_t ZSTD_checkCParams_advanced(ZSTD_compressionParameters cParams, U64 srcSize)
{
    if (srcSize > (1ULL << ZSTD_WINDOWLOG_MIN)) return ZSTD_checkCParams(cParams);
    if (cParams.windowLog < ZSTD_WINDOWLOG_ABSOLUTEMIN) return ERROR(compressionParameter_unsupported);
    if (srcSize <= (1ULL << cParams.windowLog)) cParams.windowLog = ZSTD_WINDOWLOG_MIN; /* fake value - temporary work around */
    if (srcSize <= (1ULL << cParams.chainLog)) cParams.chainLog = ZSTD_CHAINLOG_MIN;    /* fake value - temporary work around */
    if ((srcSize <= (1ULL << cParams.hashLog)) && ((U32)cParams.strategy < (U32)ZSTD_btlazy2)) cParams.hashLog = ZSTD_HASHLOG_MIN;       /* fake value - temporary work around */
    return ZSTD_checkCParams(cParams);
}


/** ZSTD_adjustParams() :
    optimize params for q given input (`srcSize` and `dictSize`).
    mostly downsizing to reduce memory consumption and initialization.
    Both `srcSize` and `dictSize` are optional (use 0 if unknown),
    but if both are 0, no optimization can be done.
    Note : params is considered validated at this stage. Use ZSTD_checkParams() to ensure that. */
void ZSTD_adjustCParams(ZSTD_compressionParameters* params, U64 srcSize, size_t dictSize)
{
    if (srcSize+dictSize == 0) return;   /* no size information available : no adjustment */

    /* resize params, to use less memory when necessary */
    {   U32 const minSrcSize = (srcSize==0) ? 500 : 0;
        U64 const rSize = srcSize + dictSize + minSrcSize;
        if (rSize < (1<<ZSTD_WINDOWLOG_MAX)) {
            U32 const srcLog = ZSTD_highbit((U32)(rSize)-1) + 1;
            if (params->windowLog > srcLog) params->windowLog = srcLog;
    }   }
    if (params->hashLog > params->windowLog) params->hashLog = params->windowLog;
    {   U32 const btPlus = (params->strategy == ZSTD_btlazy2) || (params->strategy == ZSTD_btopt);
        U32 const maxChainLog = params->windowLog+btPlus;
        if (params->chainLog > maxChainLog) params->chainLog = maxChainLog; }   /* <= ZSTD_CHAINLOG_MAX */

    if (params->windowLog  < ZSTD_WINDOWLOG_ABSOLUTEMIN) params->windowLog = ZSTD_WINDOWLOG_ABSOLUTEMIN;  /* required for frame header */
    if ((params->hashLog  < ZSTD_HASHLOG_MIN) && ((U32)params->strategy >= (U32)ZSTD_btlazy2)) params->hashLog = ZSTD_HASHLOG_MIN;  /* required to ensure collision resistance in bt */
}


size_t ZSTD_sizeofCCtx(ZSTD_compressionParameters cParams)   /* hidden interface, for paramagrill */
{
    ZSTD_CCtx* zc = ZSTD_createCCtx();
    ZSTD_parameters params;
    params.cParams = cParams;
    params.fParams.contentSizeFlag = 1;
    ZSTD_compressBegin_advanced(zc, NULL, 0, params, 0);
    { size_t const ccsize = sizeof(*zc) + zc->workSpaceSize;
      ZSTD_freeCCtx(zc);
      return ccsize; }
}

/*! ZSTD_resetCCtx_advanced() :
    note : 'params' is expected to be validated */
static size_t ZSTD_resetCCtx_advanced (ZSTD_CCtx* zc,
                                       ZSTD_parameters params)
{   /* note : params considered validated here */
    const size_t blockSize = MIN(ZSTD_BLOCKSIZE_MAX, (size_t)1 << params.cParams.windowLog);
    const U32    divider = (params.cParams.searchLength==3) ? 3 : 4;
    const size_t maxNbSeq = blockSize / divider;
    const size_t tokenSpace = blockSize + 11*maxNbSeq;
    const size_t chainSize = (params.cParams.strategy == ZSTD_fast) ? 0 : (1 << params.cParams.chainLog);
    const size_t hSize = 1 << params.cParams.hashLog;
<<<<<<< HEAD
    const size_t h3Size = (zc->hashLog3) ? 1 << zc->hashLog3 : 0;
    const size_t tableSpace = (contentSize + hSize + h3Size) * sizeof(U32);
=======
    const size_t h3Size = (params.cParams.searchLength==3) ? (1 << HASHLOG3) : 0;
    const size_t tableSpace = (chainSize + hSize + h3Size) * sizeof(U32);
>>>>>>> 8a57b928

    /* Check if workSpace is large enough, alloc a new one if needed */
    {   size_t const optSpace = ((MaxML+1) + (MaxLL+1) + (1<<Offbits) + (1<<Litbits))*sizeof(U32)
                              + (ZSTD_OPT_NUM+1)*(sizeof(ZSTD_match_t) + sizeof(ZSTD_optimal_t));
        size_t const neededSpace = tableSpace + (256*sizeof(U32)) /* huffTable */ + tokenSpace
                              + ((params.cParams.strategy == ZSTD_btopt) ? optSpace : 0);
        if (zc->workSpaceSize < neededSpace) {
            free(zc->workSpace);
            zc->workSpace = malloc(neededSpace);
            if (zc->workSpace == NULL) return ERROR(memory_allocation);
            zc->workSpaceSize = neededSpace;
    }   }

    memset(zc->workSpace, 0, tableSpace );   /* reset only tables */
    zc->hashTable3 = (U32*)(zc->workSpace);
    zc->hashTable = zc->hashTable3 + h3Size;
    zc->chainTable = zc->hashTable + hSize;
    zc->seqStore.buffer = zc->chainTable + chainSize;
    zc->hufTable = (HUF_CElt*)zc->seqStore.buffer;
    zc->flagStaticTables = 0;
    zc->seqStore.buffer = ((U32*)(zc->seqStore.buffer)) + 256;

    zc->nextToUpdate = 1;
    zc->nextSrc = NULL;
    zc->base = NULL;
    zc->dictBase = NULL;
    zc->dictLimit = 0;
    zc->lowLimit = 0;
    zc->params = params;
    zc->blockSize = blockSize;

    if (params.cParams.strategy == ZSTD_btopt) {
        zc->seqStore.litFreq = (U32*)(zc->seqStore.buffer);
        zc->seqStore.litLengthFreq = zc->seqStore.litFreq + (1<<Litbits);
        zc->seqStore.matchLengthFreq = zc->seqStore.litLengthFreq + (MaxLL+1);
        zc->seqStore.offCodeFreq = zc->seqStore.matchLengthFreq + (MaxML+1);
        zc->seqStore.matchTable = (ZSTD_match_t*)((void*)(zc->seqStore.offCodeFreq + (1<<Offbits)));
        zc->seqStore.priceTable = (ZSTD_optimal_t*)((void*)(zc->seqStore.matchTable + ZSTD_OPT_NUM+1));
        zc->seqStore.buffer = zc->seqStore.priceTable + ZSTD_OPT_NUM+1;
        zc->seqStore.litLengthSum = 0;
    }
    zc->seqStore.offsetStart = (U32*) (zc->seqStore.buffer);
    zc->seqStore.litLengthStart = (U16*) (void*)(zc->seqStore.offsetStart + maxNbSeq);
    zc->seqStore.matchLengthStart = (U16*) (void*)(zc->seqStore.litLengthStart + maxNbSeq);
    zc->seqStore.llCodeStart = (BYTE*) (zc->seqStore.matchLengthStart + maxNbSeq);
    zc->seqStore.mlCodeStart = zc->seqStore.llCodeStart + maxNbSeq;
    zc->seqStore.offCodeStart = zc->seqStore.mlCodeStart + maxNbSeq;
    zc->seqStore.litStart = zc->seqStore.offCodeStart + maxNbSeq;

    zc->hbSize = 0;
    zc->stage = 0;
    zc->loadedDictEnd = 0;

    return 0;
}


/*! ZSTD_copyCCtx() :
*   Duplicate an existing context `srcCCtx` into another one `dstCCtx`.
*   Only works during stage 0 (i.e. before first call to ZSTD_compressContinue()).
*   @return : 0, or an error code */
size_t ZSTD_copyCCtx(ZSTD_CCtx* dstCCtx, const ZSTD_CCtx* srcCCtx)
{
    if (srcCCtx->stage!=0) return ERROR(stage_wrong);

    dstCCtx->hashLog3 = srcCCtx->hashLog3; /* must be before ZSTD_resetCCtx_advanced */
    ZSTD_resetCCtx_advanced(dstCCtx, srcCCtx->params);

    /* copy tables */
    {   const size_t chaineSize = (srcCCtx->params.cParams.strategy == ZSTD_fast) ? 0 : (1 << srcCCtx->params.cParams.chainLog);
        const size_t hSize = 1 << srcCCtx->params.cParams.hashLog;
<<<<<<< HEAD
        const size_t h3Size = (srcCCtx->hashLog3) ? 1 << srcCCtx->hashLog3 : 0;
        const size_t tableSpace = (contentSize + hSize + h3Size) * sizeof(U32);
=======
        const size_t h3Size = (srcCCtx->params.cParams.searchLength == 3) ? (1 << HASHLOG3) : 0;
        const size_t tableSpace = (chaineSize + hSize + h3Size) * sizeof(U32);
>>>>>>> 8a57b928
        memcpy(dstCCtx->workSpace, srcCCtx->workSpace, tableSpace);
    }

    /* copy frame header */
    dstCCtx->hbSize = srcCCtx->hbSize;
    memcpy(dstCCtx->headerBuffer , srcCCtx->headerBuffer, srcCCtx->hbSize);

    /* copy dictionary pointers */
    dstCCtx->nextToUpdate = srcCCtx->nextToUpdate;
    dstCCtx->nextToUpdate3= srcCCtx->nextToUpdate3;
    dstCCtx->nextSrc      = srcCCtx->nextSrc;
    dstCCtx->base         = srcCCtx->base;
    dstCCtx->dictBase     = srcCCtx->dictBase;
    dstCCtx->dictLimit    = srcCCtx->dictLimit;
    dstCCtx->lowLimit     = srcCCtx->lowLimit;
    dstCCtx->loadedDictEnd= srcCCtx->loadedDictEnd;

    /* copy entropy tables */
    dstCCtx->flagStaticTables = srcCCtx->flagStaticTables;
    if (srcCCtx->flagStaticTables) {
        memcpy(dstCCtx->hufTable, srcCCtx->hufTable, 256*4);
        memcpy(dstCCtx->litlengthCTable, srcCCtx->litlengthCTable, sizeof(dstCCtx->litlengthCTable));
        memcpy(dstCCtx->matchlengthCTable, srcCCtx->matchlengthCTable, sizeof(dstCCtx->matchlengthCTable));
        memcpy(dstCCtx->offcodeCTable, srcCCtx->offcodeCTable, sizeof(dstCCtx->offcodeCTable));
    }

    return 0;
}


/*! ZSTD_reduceTable() :
*   reduce table indexes by `reducerValue` */
static void ZSTD_reduceTable (U32* const table, U32 const size, U32 const reducerValue)
{
    U32 u;
    for (u=0 ; u < size ; u++) {
        if (table[u] < reducerValue) table[u] = 0;
        else table[u] -= reducerValue;
    }
}

/*! ZSTD_reduceIndex() :
*   rescale all indexes to avoid future overflow (indexes are U32) */
static void ZSTD_reduceIndex (ZSTD_CCtx* zc, const U32 reducerValue)
{
    { const U32 hSize = 1 << zc->params.cParams.hashLog;
      ZSTD_reduceTable(zc->hashTable, hSize, reducerValue); }

    { const U32 chainSize = (zc->params.cParams.strategy == ZSTD_fast) ? 0 : (1 << zc->params.cParams.chainLog);
      ZSTD_reduceTable(zc->chainTable, chainSize, reducerValue); }

    { const U32 h3Size = (zc->hashLog3) ? 1 << zc->hashLog3 : 0;
      ZSTD_reduceTable(zc->hashTable3, h3Size, reducerValue); }
}


/*-*******************************************************
*  Block entropic compression
*********************************************************/

/* Frame format description
   Frame Header -  [ Block Header - Block ] - Frame End
   1) Frame Header
      - 4 bytes - Magic Number : ZSTD_MAGICNUMBER (defined within zstd_static.h)
      - 1 byte  - Frame Descriptor
   2) Block Header
      - 3 bytes, starting with a 2-bits descriptor
                 Uncompressed, Compressed, Frame End, unused
   3) Block
      See Block Format Description
   4) Frame End
      - 3 bytes, compatible with Block Header
*/


/* Frame descriptor

   1 byte, using :
   bit 0-3 : windowLog - ZSTD_WINDOWLOG_ABSOLUTEMIN   (see zstd_internal.h)
   bit 4   : minmatch 4(0) or 3(1)
   bit 5   : reserved (must be zero)
   bit 6-7 : Frame content size : unknown, 1 byte, 2 bytes, 8 bytes

   Optional : content size (0, 1, 2 or 8 bytes)
   0 : unknown
   1 : 0-255 bytes
   2 : 256 - 65535+256
   8 : up to 16 exa
*/


/* Block format description

   Block = Literal Section - Sequences Section
   Prerequisite : size of (compressed) block, maximum size of regenerated data

   1) Literal Section

   1.1) Header : 1-5 bytes
        flags: 2 bits
            00 compressed by Huff0
            01 unused
            10 is Raw (uncompressed)
            11 is Rle
            Note : using 01 => Huff0 with precomputed table ?
            Note : delta map ? => compressed ?

   1.1.1) Huff0-compressed literal block : 3-5 bytes
            srcSize < 1 KB => 3 bytes (2-2-10-10) => single stream
            srcSize < 1 KB => 3 bytes (2-2-10-10)
            srcSize < 16KB => 4 bytes (2-2-14-14)
            else           => 5 bytes (2-2-18-18)
            big endian convention

   1.1.2) Raw (uncompressed) literal block header : 1-3 bytes
        size :  5 bits: (IS_RAW<<6) + (0<<4) + size
               12 bits: (IS_RAW<<6) + (2<<4) + (size>>8)
                        size&255
               20 bits: (IS_RAW<<6) + (3<<4) + (size>>16)
                        size>>8&255
                        size&255

   1.1.3) Rle (repeated single byte) literal block header : 1-3 bytes
        size :  5 bits: (IS_RLE<<6) + (0<<4) + size
               12 bits: (IS_RLE<<6) + (2<<4) + (size>>8)
                        size&255
               20 bits: (IS_RLE<<6) + (3<<4) + (size>>16)
                        size>>8&255
                        size&255

   1.1.4) Huff0-compressed literal block, using precomputed CTables : 3-5 bytes
            srcSize < 1 KB => 3 bytes (2-2-10-10) => single stream
            srcSize < 1 KB => 3 bytes (2-2-10-10)
            srcSize < 16KB => 4 bytes (2-2-14-14)
            else           => 5 bytes (2-2-18-18)
            big endian convention

        1- CTable available (stored into workspace ?)
        2- Small input (fast heuristic ? Full comparison ? depend on clevel ?)


   1.2) Literal block content

   1.2.1) Huff0 block, using sizes from header
        See Huff0 format

   1.2.2) Huff0 block, using prepared table

   1.2.3) Raw content

   1.2.4) single byte


   2) Sequences section

      - Nb Sequences : 2 bytes, little endian
      - Control Token : 1 byte (see below)
      - Dumps Length : 1 or 2 bytes (depending on control token)
      - Dumps : as stated by dumps length
      - Literal Lengths FSE table (as needed depending on encoding method)
      - Offset Codes FSE table (as needed depending on encoding method)
      - Match Lengths FSE table (as needed depending on encoding method)

    2.1) Control Token
      8 bits, divided as :
      0-1 : dumpsLength
      2-3 : MatchLength, FSE encoding method
      4-5 : Offset Codes, FSE encoding method
      6-7 : Literal Lengths, FSE encoding method

      FSE encoding method :
      FSE_ENCODING_RAW : uncompressed; no header
      FSE_ENCODING_RLE : single repeated value; header 1 byte
      FSE_ENCODING_STATIC : use prepared table; no header
      FSE_ENCODING_DYNAMIC : read NCount
*/

size_t ZSTD_noCompressBlock (void* dst, size_t dstCapacity, const void* src, size_t srcSize)
{
    BYTE* const ostart = (BYTE* const)dst;

    if (srcSize + ZSTD_blockHeaderSize > dstCapacity) return ERROR(dstSize_tooSmall);
    memcpy(ostart + ZSTD_blockHeaderSize, src, srcSize);

    /* Build header */
    ostart[0]  = (BYTE)(srcSize>>16);
    ostart[1]  = (BYTE)(srcSize>>8);
    ostart[2]  = (BYTE) srcSize;
    ostart[0] += (BYTE)(bt_raw<<6);   /* is a raw (uncompressed) block */

    return ZSTD_blockHeaderSize+srcSize;
}


static size_t ZSTD_noCompressLiterals (void* dst, size_t dstCapacity, const void* src, size_t srcSize)
{
    BYTE* const ostart = (BYTE* const)dst;
    U32 const flSize = 1 + (srcSize>31) + (srcSize>4095);

    if (srcSize + flSize > dstCapacity) return ERROR(dstSize_tooSmall);

    switch(flSize)
    {
        case 1: /* 2 - 1 - 5 */
            ostart[0] = (BYTE)((IS_RAW<<6) + (0<<5) + srcSize);
            break;
        case 2: /* 2 - 2 - 12 */
            ostart[0] = (BYTE)((IS_RAW<<6) + (2<<4) + (srcSize >> 8));
            ostart[1] = (BYTE)srcSize;
            break;
        default:   /*note : should not be necessary : flSize is within {1,2,3} */
        case 3: /* 2 - 2 - 20 */
            ostart[0] = (BYTE)((IS_RAW<<6) + (3<<4) + (srcSize >> 16));
            ostart[1] = (BYTE)(srcSize>>8);
            ostart[2] = (BYTE)srcSize;
            break;
    }

    memcpy(ostart + flSize, src, srcSize);
    return srcSize + flSize;
}

static size_t ZSTD_compressRleLiteralsBlock (void* dst, size_t dstCapacity, const void* src, size_t srcSize)
{
    BYTE* const ostart = (BYTE* const)dst;
    U32 const flSize = 1 + (srcSize>31) + (srcSize>4095);

    (void)dstCapacity;  /* dstCapacity guaranteed to be >=4, hence large enough */

    switch(flSize)
    {
        case 1: /* 2 - 1 - 5 */
            ostart[0] = (BYTE)((IS_RLE<<6) + (0<<5) + srcSize);
            break;
        case 2: /* 2 - 2 - 12 */
            ostart[0] = (BYTE)((IS_RLE<<6) + (2<<4) + (srcSize >> 8));
            ostart[1] = (BYTE)srcSize;
            break;
        default:   /*note : should not be necessary : flSize is necessarily within {1,2,3} */
        case 3: /* 2 - 2 - 20 */
            ostart[0] = (BYTE)((IS_RLE<<6) + (3<<4) + (srcSize >> 16));
            ostart[1] = (BYTE)(srcSize>>8);
            ostart[2] = (BYTE)srcSize;
            break;
    }

    ostart[flSize] = *(const BYTE*)src;
    return flSize+1;
}


static size_t ZSTD_minGain(size_t srcSize) { return (srcSize >> 6) + 2; }

static size_t ZSTD_compressLiterals (ZSTD_CCtx* zc,
                                     void* dst, size_t dstCapacity,
                               const void* src, size_t srcSize)
{
    size_t const minGain = ZSTD_minGain(srcSize);
    size_t const lhSize = 3 + (srcSize >= 1 KB) + (srcSize >= 16 KB);
    BYTE* const ostart = (BYTE*)dst;
    U32 singleStream = srcSize < 256;
    U32 hType = IS_HUF;
    size_t cLitSize;


    /* small ? don't even attempt compression (speed opt) */
#   define LITERAL_NOENTROPY 63
    {   size_t const minLitSize = zc->flagStaticTables ? 6 : LITERAL_NOENTROPY;
        if (srcSize <= minLitSize) return ZSTD_noCompressLiterals(dst, dstCapacity, src, srcSize);
    }

    if (dstCapacity < lhSize+1) return ERROR(dstSize_tooSmall);   /* not enough space for compression */
    if (zc->flagStaticTables && (lhSize==3)) {
        hType = IS_PCH;
        singleStream = 1;
        cLitSize = HUF_compress1X_usingCTable(ostart+lhSize, dstCapacity-lhSize, src, srcSize, zc->hufTable);
    } else {
        cLitSize = singleStream ? HUF_compress1X(ostart+lhSize, dstCapacity-lhSize, src, srcSize, 255, 12)
                                : HUF_compress2 (ostart+lhSize, dstCapacity-lhSize, src, srcSize, 255, 12);
    }

    if ((cLitSize==0) || (cLitSize >= srcSize - minGain))
        return ZSTD_noCompressLiterals(dst, dstCapacity, src, srcSize);
    if (cLitSize==1)
        return ZSTD_compressRleLiteralsBlock(dst, dstCapacity, src, srcSize);

    /* Build header */
    switch(lhSize)
    {
    case 3: /* 2 - 2 - 10 - 10 */
        ostart[0] = (BYTE)((srcSize>>6) + (singleStream << 4) + (hType<<6));
        ostart[1] = (BYTE)((srcSize<<2) + (cLitSize>>8));
        ostart[2] = (BYTE)(cLitSize);
        break;
    case 4: /* 2 - 2 - 14 - 14 */
        ostart[0] = (BYTE)((srcSize>>10) + (2<<4) +  (hType<<6));
        ostart[1] = (BYTE)(srcSize>> 2);
        ostart[2] = (BYTE)((srcSize<<6) + (cLitSize>>8));
        ostart[3] = (BYTE)(cLitSize);
        break;
    default:   /* should not be necessary, lhSize is only {3,4,5} */
    case 5: /* 2 - 2 - 18 - 18 */
        ostart[0] = (BYTE)((srcSize>>14) + (3<<4) +  (hType<<6));
        ostart[1] = (BYTE)(srcSize>>6);
        ostart[2] = (BYTE)((srcSize<<2) + (cLitSize>>16));
        ostart[3] = (BYTE)(cLitSize>>8);
        ostart[4] = (BYTE)(cLitSize);
        break;
    }
    return lhSize+cLitSize;
}


void ZSTD_seqToCodes(const seqStore_t* seqStorePtr, size_t const nbSeq)
{
    /* LL codes */
    {   static const BYTE LL_Code[64] = {  0,  1,  2,  3,  4,  5,  6,  7,
                                           8,  9, 10, 11, 12, 13, 14, 15,
                                          16, 16, 17, 17, 18, 18, 19, 19,
                                          20, 20, 20, 20, 21, 21, 21, 21,
                                          22, 22, 22, 22, 22, 22, 22, 22,
                                          23, 23, 23, 23, 23, 23, 23, 23,
                                          24, 24, 24, 24, 24, 24, 24, 24,
                                          24, 24, 24, 24, 24, 24, 24, 24 };
        const BYTE LL_deltaCode = 19;
        U16*  const llTable = seqStorePtr->litLengthStart;
        BYTE* const llCodeTable = seqStorePtr->llCodeStart;
        size_t u;
        for (u=0; u<nbSeq; u++) {
            U32 ll = llTable[u];
            if (llTable[u] == 65535) { ll = seqStorePtr->longLength; llTable[u] = (U16)ll; }
            llCodeTable[u] = (ll>63) ? (BYTE)ZSTD_highbit(ll) + LL_deltaCode : LL_Code[ll];
    }   }

    /* Offset codes */
    {   const U32* const offsetTable = seqStorePtr->offsetStart;
        BYTE* const ofCodeTable = seqStorePtr->offCodeStart;
        size_t u;
        for (u=0; u<nbSeq; u++) ofCodeTable[u] = (BYTE)ZSTD_highbit(offsetTable[u]);
    }

    /* ML codes */
    {   static const BYTE ML_Code[128] = { 0,  1,  2,  3,  4,  5,  6,  7,  8,  9, 10, 11, 12, 13, 14, 15,
                                          16, 17, 18, 19, 20, 21, 22, 23, 24, 25, 26, 27, 28, 29, 30, 31,
                                          32, 32, 33, 33, 34, 34, 35, 35, 36, 36, 36, 36, 37, 37, 37, 37,
                                          38, 38, 38, 38, 38, 38, 38, 38, 39, 39, 39, 39, 39, 39, 39, 39,
                                          40, 40, 40, 40, 40, 40, 40, 40, 40, 40, 40, 40, 40, 40, 40, 40,
                                          41, 41, 41, 41, 41, 41, 41, 41, 41, 41, 41, 41, 41, 41, 41, 41,
                                          42, 42, 42, 42, 42, 42, 42, 42, 42, 42, 42, 42, 42, 42, 42, 42,
                                          42, 42, 42, 42, 42, 42, 42, 42, 42, 42, 42, 42, 42, 42, 42, 42 };
        const BYTE ML_deltaCode = 36;
        U16*  const mlTable = seqStorePtr->matchLengthStart;
        BYTE* const mlCodeTable = seqStorePtr->mlCodeStart;
        size_t u;
        for (u=0; u<nbSeq; u++) {
            U32 ml = mlTable[u];
            if (mlTable[u] == 65535) { ml = seqStorePtr->longLength; mlTable[u] = (U16)ml; }
            mlCodeTable[u] = (ml>127) ? (BYTE)ZSTD_highbit(ml) + ML_deltaCode : ML_Code[ml];
    }   }
}


size_t ZSTD_compressSequences(ZSTD_CCtx* zc,
                              void* dst, size_t dstCapacity,
                              size_t srcSize)
{
    const seqStore_t* seqStorePtr = &(zc->seqStore);
    U32 count[MaxSeq+1];
    S16 norm[MaxSeq+1];
    FSE_CTable* CTable_LitLength = zc->litlengthCTable;
    FSE_CTable* CTable_OffsetBits = zc->offcodeCTable;
    FSE_CTable* CTable_MatchLength = zc->matchlengthCTable;
    U32 LLtype, Offtype, MLtype;   /* compressed, raw or rle */
    U16*  const llTable = seqStorePtr->litLengthStart;
    U16*  const mlTable = seqStorePtr->matchLengthStart;
    const U32*  const offsetTable = seqStorePtr->offsetStart;
    const U32*  const offsetTableEnd = seqStorePtr->offset;
    BYTE* const ofCodeTable = seqStorePtr->offCodeStart;
    BYTE* const llCodeTable = seqStorePtr->llCodeStart;
    BYTE* const mlCodeTable = seqStorePtr->mlCodeStart;
    BYTE* const ostart = (BYTE*)dst;
    BYTE* const oend = ostart + dstCapacity;
    BYTE* op = ostart;
    size_t const nbSeq = offsetTableEnd - offsetTable;
    BYTE* seqHead;

    /* Compress literals */
    {   const BYTE* const literals = seqStorePtr->litStart;
        size_t const litSize = seqStorePtr->lit - literals;
        size_t const cSize = ZSTD_compressLiterals(zc, op, dstCapacity, literals, litSize);
        if (ZSTD_isError(cSize)) return cSize;
        op += cSize;
    }

    /* Sequences Header */
    if ((oend-op) < 3 /*max nbSeq Size*/ + 1 /*seqHead */) return ERROR(dstSize_tooSmall);
    if (nbSeq < 0x7F) *op++ = (BYTE)nbSeq;
    else if (nbSeq < LONGNBSEQ) op[0] = (BYTE)((nbSeq>>8) + 0x80), op[1] = (BYTE)nbSeq, op+=2;
    else op[0]=0xFF, MEM_writeLE16(op+1, (U16)(nbSeq - LONGNBSEQ)), op+=3;
    if (nbSeq==0) goto _check_compressibility;

    /* seqHead : flags for FSE encoding type */
    seqHead = op++;

#define MIN_SEQ_FOR_DYNAMIC_FSE   64
#define MAX_SEQ_FOR_STATIC_FSE  1000

    /* convert length/distances into codes */
    ZSTD_seqToCodes(seqStorePtr, nbSeq);

    /* CTable for Literal Lengths */
    {   U32 max = MaxLL;
        size_t const mostFrequent = FSE_countFast(count, &max, llCodeTable, nbSeq);
        if ((mostFrequent == nbSeq) && (nbSeq > 2)) {
            *op++ = llCodeTable[0];
            FSE_buildCTable_rle(CTable_LitLength, (BYTE)max);
            LLtype = FSE_ENCODING_RLE;
        } else if ((zc->flagStaticTables) && (nbSeq < MAX_SEQ_FOR_STATIC_FSE)) {
            LLtype = FSE_ENCODING_STATIC;
        } else if ((nbSeq < MIN_SEQ_FOR_DYNAMIC_FSE) || (mostFrequent < (nbSeq >> (LL_defaultNormLog-1)))) {
            FSE_buildCTable(CTable_LitLength, LL_defaultNorm, MaxLL, LL_defaultNormLog);
            LLtype = FSE_ENCODING_RAW;
        } else {
            size_t nbSeq_1 = nbSeq;
            const U32 tableLog = FSE_optimalTableLog(LLFSELog, nbSeq, max);
            if (count[llCodeTable[nbSeq-1]]>1) { count[llCodeTable[nbSeq-1]]--; nbSeq_1--; }
            FSE_normalizeCount(norm, tableLog, count, nbSeq_1, max);
            { size_t const NCountSize = FSE_writeNCount(op, oend-op, norm, max, tableLog);   /* overflow protected */
              if (FSE_isError(NCountSize)) return ERROR(GENERIC);
              op += NCountSize; }
            FSE_buildCTable(CTable_LitLength, norm, max, tableLog);
            LLtype = FSE_ENCODING_DYNAMIC;
    }   }

    /* CTable for Offsets */
    {   U32 max = MaxOff;
        size_t const mostFrequent = FSE_countFast(count, &max, ofCodeTable, nbSeq);
        if ((mostFrequent == nbSeq) && (nbSeq > 2)) {
            *op++ = ofCodeTable[0];
            FSE_buildCTable_rle(CTable_OffsetBits, (BYTE)max);
            Offtype = FSE_ENCODING_RLE;
        } else if ((zc->flagStaticTables) && (nbSeq < MAX_SEQ_FOR_STATIC_FSE)) {
            Offtype = FSE_ENCODING_STATIC;
        } else if ((nbSeq < MIN_SEQ_FOR_DYNAMIC_FSE) || (mostFrequent < (nbSeq >> (Offbits-1)))) {
            FSE_buildCTable_raw(CTable_OffsetBits, Offbits);
            Offtype = FSE_ENCODING_RAW;
        } else {
            size_t nbSeq_1 = nbSeq;
            const U32 tableLog = FSE_optimalTableLog(OffFSELog, nbSeq, max);
            if (count[ofCodeTable[nbSeq-1]]>1) { count[ofCodeTable[nbSeq-1]]--; nbSeq_1--; }
            FSE_normalizeCount(norm, tableLog, count, nbSeq_1, max);
            { size_t const NCountSize = FSE_writeNCount(op, oend-op, norm, max, tableLog);   /* overflow protected */
              if (FSE_isError(NCountSize)) return ERROR(GENERIC);
              op += NCountSize; }
            FSE_buildCTable(CTable_OffsetBits, norm, max, tableLog);
            Offtype = FSE_ENCODING_DYNAMIC;
    }   }

    /* CTable for MatchLengths */
    {   U32 max = MaxML;
        size_t const mostFrequent = FSE_countFast(count, &max, mlCodeTable, nbSeq);
        if ((mostFrequent == nbSeq) && (nbSeq > 2)) {
            *op++ = *mlCodeTable;
            FSE_buildCTable_rle(CTable_MatchLength, (BYTE)max);
            MLtype = FSE_ENCODING_RLE;
        } else if ((zc->flagStaticTables) && (nbSeq < MAX_SEQ_FOR_STATIC_FSE)) {
            MLtype = FSE_ENCODING_STATIC;
        } else if ((nbSeq < MIN_SEQ_FOR_DYNAMIC_FSE) || (mostFrequent < (nbSeq >> (ML_defaultNormLog-1)))) {
            FSE_buildCTable(CTable_MatchLength, ML_defaultNorm, MaxML, ML_defaultNormLog);
            MLtype = FSE_ENCODING_RAW;
        } else {
            size_t nbSeq_1 = nbSeq;
            const U32 tableLog = FSE_optimalTableLog(MLFSELog, nbSeq, max);
            if (count[mlCodeTable[nbSeq-1]]>1) { count[mlCodeTable[nbSeq-1]]--; nbSeq_1--; }
            FSE_normalizeCount(norm, tableLog, count, nbSeq_1, max);
            { size_t const NCountSize = FSE_writeNCount(op, oend-op, norm, max, tableLog);   /* overflow protected */
              if (FSE_isError(NCountSize)) return ERROR(GENERIC);
              op += NCountSize; }
            FSE_buildCTable(CTable_MatchLength, norm, max, tableLog);
            MLtype = FSE_ENCODING_DYNAMIC;
    }   }

    *seqHead = (BYTE)((LLtype<<6) + (Offtype<<4) + (MLtype<<2));
    zc->flagStaticTables = 0;

    /* Encoding Sequences */
    {   BIT_CStream_t blockStream;
        FSE_CState_t  stateMatchLength;
        FSE_CState_t  stateOffsetBits;
        FSE_CState_t  stateLitLength;

        { size_t const errorCode = BIT_initCStream(&blockStream, op, oend-op);
          if (ERR_isError(errorCode)) return ERROR(dstSize_tooSmall); }   /* not enough space remaining */

        /* first symbols */
        FSE_initCState2(&stateMatchLength, CTable_MatchLength, mlCodeTable[nbSeq-1]);
        FSE_initCState2(&stateOffsetBits,  CTable_OffsetBits,  ofCodeTable[nbSeq-1]);
        FSE_initCState2(&stateLitLength,   CTable_LitLength,   llCodeTable[nbSeq-1]);
        BIT_addBits(&blockStream, llTable[nbSeq-1], LL_bits[llCodeTable[nbSeq-1]]);
        if (MEM_32bits()) BIT_flushBits(&blockStream);
        BIT_addBits(&blockStream, mlTable[nbSeq-1], ML_bits[mlCodeTable[nbSeq-1]]);
        if (MEM_32bits()) BIT_flushBits(&blockStream);
        BIT_addBits(&blockStream, offsetTable[nbSeq-1], ofCodeTable[nbSeq-1]);
        BIT_flushBits(&blockStream);

        {   size_t n;
            for (n=nbSeq-2 ; n<nbSeq ; n--) {      /* intentional underflow */
                const BYTE ofCode = ofCodeTable[n];
                const BYTE mlCode = mlCodeTable[n];
                const BYTE llCode = llCodeTable[n];
                const U32  llBits = LL_bits[llCode];
                const U32  mlBits = ML_bits[mlCode];
                const U32  ofBits = ofCode;                                     /* 32b*/  /* 64b*/
                                                                                /* (7)*/  /* (7)*/
                FSE_encodeSymbol(&blockStream, &stateOffsetBits, ofCode);       /* 15 */  /* 15 */
                FSE_encodeSymbol(&blockStream, &stateMatchLength, mlCode);      /* 24 */  /* 24 */
                if (MEM_32bits()) BIT_flushBits(&blockStream);                  /* (7)*/
                FSE_encodeSymbol(&blockStream, &stateLitLength, llCode);        /* 16 */  /* 33 */
                if (MEM_32bits() || (ofBits+mlBits+llBits > 64-7-(LLFSELog+MLFSELog+OffFSELog)))
                    BIT_flushBits(&blockStream);                                /* (7)*/
                BIT_addBits(&blockStream, llTable[n], llBits);
                if (MEM_32bits() && ((llBits+mlBits)>24)) BIT_flushBits(&blockStream);
                BIT_addBits(&blockStream, mlTable[n], mlBits);
                if (MEM_32bits()) BIT_flushBits(&blockStream);                  /* (7)*/
                BIT_addBits(&blockStream, offsetTable[n], ofBits);              /* 31 */
                BIT_flushBits(&blockStream);                                    /* (7)*/
        }   }

        FSE_flushCState(&blockStream, &stateMatchLength);
        FSE_flushCState(&blockStream, &stateOffsetBits);
        FSE_flushCState(&blockStream, &stateLitLength);

        {   size_t const streamSize = BIT_closeCStream(&blockStream);
            if (streamSize==0) return ERROR(dstSize_tooSmall);   /* not enough space */
            op += streamSize;
    }   }

    /* check compressibility */
_check_compressibility:
    { size_t const minGain = ZSTD_minGain(srcSize);
      size_t const maxCSize = srcSize - minGain;
      if ((size_t)(op-ostart) >= maxCSize) return 0; }

    return op - ostart;
}


/*! ZSTD_storeSeq() :
    Store a sequence (literal length, literals, offset code and match length code) into seqStore_t.
    `offsetCode` : distance to match, or 0 == repCode.
    `matchCode` : matchLength - MINMATCH
*/
MEM_STATIC void ZSTD_storeSeq(seqStore_t* seqStorePtr, size_t litLength, const BYTE* literals, size_t offsetCode, size_t matchCode)
{
#if 0  /* for debug */
    static const BYTE* g_start = NULL;
    const U32 pos = (U32)(literals - g_start);
    if (g_start==NULL) g_start = literals;
    if ((pos > 200000000) && (pos < 200900000))
        printf("Cpos %6u :%5u literals & match %3u bytes at distance %6u \n",
               pos, (U32)litLength, (U32)matchCode+MINMATCH, (U32)offsetCode);
#endif
    ZSTD_statsUpdatePrices(&seqStorePtr->stats, litLength, literals, offsetCode, matchCode);

    /* copy Literals */
    ZSTD_wildcopy(seqStorePtr->lit, literals, litLength);
    seqStorePtr->lit += litLength;

    /* literal Length */
    if (litLength>=65535) { *(seqStorePtr->litLength++) = 65535; seqStorePtr->longLength = (U32)litLength; }
    else *seqStorePtr->litLength++ = (U16)litLength;

    /* match offset */
    *(seqStorePtr->offset++) = (U32)offsetCode + 1;

    /* match Length */
    if (matchCode>=65535) { *(seqStorePtr->matchLength++) = 65535; seqStorePtr->longLength = (U32)matchCode; }
    else *seqStorePtr->matchLength++ = (U16)matchCode;
}


/*-*************************************
*  Match length counter
***************************************/
static unsigned ZSTD_NbCommonBytes (register size_t val)
{
    if (MEM_isLittleEndian()) {
        if (MEM_64bits()) {
#       if defined(_MSC_VER) && defined(_WIN64)
            unsigned long r = 0;
            _BitScanForward64( &r, (U64)val );
            return (unsigned)(r>>3);
#       elif defined(__GNUC__) && (__GNUC__ >= 3)
            return (__builtin_ctzll((U64)val) >> 3);
#       else
            static const int DeBruijnBytePos[64] = { 0, 0, 0, 0, 0, 1, 1, 2, 0, 3, 1, 3, 1, 4, 2, 7, 0, 2, 3, 6, 1, 5, 3, 5, 1, 3, 4, 4, 2, 5, 6, 7, 7, 0, 1, 2, 3, 3, 4, 6, 2, 6, 5, 5, 3, 4, 5, 6, 7, 1, 2, 4, 6, 4, 4, 5, 7, 2, 6, 5, 7, 6, 7, 7 };
            return DeBruijnBytePos[((U64)((val & -(long long)val) * 0x0218A392CDABBD3FULL)) >> 58];
#       endif
        } else { /* 32 bits */
#       if defined(_MSC_VER)
            unsigned long r=0;
            _BitScanForward( &r, (U32)val );
            return (unsigned)(r>>3);
#       elif defined(__GNUC__) && (__GNUC__ >= 3)
            return (__builtin_ctz((U32)val) >> 3);
#       else
            static const int DeBruijnBytePos[32] = { 0, 0, 3, 0, 3, 1, 3, 0, 3, 2, 2, 1, 3, 2, 0, 1, 3, 3, 1, 2, 2, 2, 2, 0, 3, 1, 2, 0, 1, 0, 1, 1 };
            return DeBruijnBytePos[((U32)((val & -(S32)val) * 0x077CB531U)) >> 27];
#       endif
        }
    } else {  /* Big Endian CPU */
        if (MEM_64bits()) {
#       if defined(_MSC_VER) && defined(_WIN64)
            unsigned long r = 0;
            _BitScanReverse64( &r, val );
            return (unsigned)(r>>3);
#       elif defined(__GNUC__) && (__GNUC__ >= 3)
            return (__builtin_clzll(val) >> 3);
#       else
            unsigned r;
            const unsigned n32 = sizeof(size_t)*4;   /* calculate this way due to compiler complaining in 32-bits mode */
            if (!(val>>n32)) { r=4; } else { r=0; val>>=n32; }
            if (!(val>>16)) { r+=2; val>>=8; } else { val>>=24; }
            r += (!val);
            return r;
#       endif
        } else { /* 32 bits */
#       if defined(_MSC_VER)
            unsigned long r = 0;
            _BitScanReverse( &r, (unsigned long)val );
            return (unsigned)(r>>3);
#       elif defined(__GNUC__) && (__GNUC__ >= 3)
            return (__builtin_clz((U32)val) >> 3);
#       else
            unsigned r;
            if (!(val>>16)) { r=2; val>>=8; } else { r=0; val>>=24; }
            r += (!val);
            return r;
#       endif
    }   }
}


static size_t ZSTD_count(const BYTE* pIn, const BYTE* pMatch, const BYTE* pInLimit)
{
    const BYTE* const pStart = pIn;

    while ((pIn<pInLimit-(sizeof(size_t)-1))) {
        size_t diff = MEM_readST(pMatch) ^ MEM_readST(pIn);
        if (!diff) { pIn+=sizeof(size_t); pMatch+=sizeof(size_t); continue; }
        pIn += ZSTD_NbCommonBytes(diff);
        return (size_t)(pIn - pStart);
    }
    if (MEM_64bits()) if ((pIn<(pInLimit-3)) && (MEM_read32(pMatch) == MEM_read32(pIn))) { pIn+=4; pMatch+=4; }
    if ((pIn<(pInLimit-1)) && (MEM_read16(pMatch) == MEM_read16(pIn))) { pIn+=2; pMatch+=2; }
    if ((pIn<pInLimit) && (*pMatch == *pIn)) pIn++;
    return (size_t)(pIn - pStart);
}

/** ZSTD_count_2segments() :
*   can count match length with `ip` & `match` in 2 different segments.
*   convention : on reaching mEnd, match count continue starting from iStart
*/
static size_t ZSTD_count_2segments(const BYTE* ip, const BYTE* match, const BYTE* iEnd, const BYTE* mEnd, const BYTE* iStart)
{
    size_t matchLength;
    const BYTE* vEnd = ip + (mEnd - match);
    if (vEnd > iEnd) vEnd = iEnd;
    matchLength = ZSTD_count(ip, match, vEnd);
    if (match + matchLength == mEnd)
        matchLength += ZSTD_count(ip+matchLength, iStart, iEnd);
    return matchLength;
}


/*-*************************************
*  Hashes
***************************************/
static const U32 prime3bytes = 506832829U;
static U32    ZSTD_hash3(U32 u, U32 h) { return ((u << (32-24)) * prime3bytes)  >> (32-h) ; }
static size_t ZSTD_hash3Ptr(const void* ptr, U32 h) { return ZSTD_hash3(MEM_readLE32(ptr), h); }

static const U32 prime4bytes = 2654435761U;
static U32    ZSTD_hash4(U32 u, U32 h) { return (u * prime4bytes) >> (32-h) ; }
static size_t ZSTD_hash4Ptr(const void* ptr, U32 h) { return ZSTD_hash4(MEM_read32(ptr), h); }

static const U64 prime5bytes = 889523592379ULL;
static size_t ZSTD_hash5(U64 u, U32 h) { return (size_t)(((u  << (64-40)) * prime5bytes) >> (64-h)) ; }
static size_t ZSTD_hash5Ptr(const void* p, U32 h) { return ZSTD_hash5(MEM_readLE64(p), h); }

static const U64 prime6bytes = 227718039650203ULL;
static size_t ZSTD_hash6(U64 u, U32 h) { return (size_t)(((u  << (64-48)) * prime6bytes) >> (64-h)) ; }
static size_t ZSTD_hash6Ptr(const void* p, U32 h) { return ZSTD_hash6(MEM_readLE64(p), h); }

static const U64 prime7bytes = 58295818150454627ULL;
static size_t ZSTD_hash7(U64 u, U32 h) { return (size_t)(((u  << (64-56)) * prime7bytes) >> (64-h)) ; }
static size_t ZSTD_hash7Ptr(const void* p, U32 h) { return ZSTD_hash7(MEM_readLE64(p), h); }

static size_t ZSTD_hashPtr(const void* p, U32 hBits, U32 mls)
{
    switch(mls)
    {
    default:
    case 4: return ZSTD_hash4Ptr(p, hBits);
    case 5: return ZSTD_hash5Ptr(p, hBits);
    case 6: return ZSTD_hash6Ptr(p, hBits);
    case 7: return ZSTD_hash7Ptr(p, hBits);
    }
}


/*-*************************************
*  Fast Scan
***************************************/
static void ZSTD_fillHashTable (ZSTD_CCtx* zc, const void* end, const U32 mls)
{
    U32* const hashTable = zc->hashTable;
    const U32 hBits = zc->params.cParams.hashLog;
    const BYTE* const base = zc->base;
    const BYTE* ip = base + zc->nextToUpdate;
    const BYTE* const iend = ((const BYTE*)end) - 8;
    const size_t fastHashFillStep = 3;

    while(ip <= iend) {
        hashTable[ZSTD_hashPtr(ip, hBits, mls)] = (U32)(ip - base);
        ip += fastHashFillStep;
    }
}


FORCE_INLINE
void ZSTD_compressBlock_fast_generic(ZSTD_CCtx* zc,
                                 const void* src, size_t srcSize,
                                 const U32 mls)
{
    U32* const hashTable = zc->hashTable;
    const U32 hBits = zc->params.cParams.hashLog;
    seqStore_t* seqStorePtr = &(zc->seqStore);
    const BYTE* const base = zc->base;
    const BYTE* const istart = (const BYTE*)src;
    const BYTE* ip = istart;
    const BYTE* anchor = istart;
    const U32 lowIndex = zc->dictLimit;
    const BYTE* const lowest = base + lowIndex;
    const BYTE* const iend = istart + srcSize;
    const BYTE* const ilimit = iend - 8;
    size_t offset_2=REPCODE_STARTVALUE, offset_1=REPCODE_STARTVALUE;

    /* init */
    ZSTD_resetSeqStore(seqStorePtr);
    if (ip < lowest+REPCODE_STARTVALUE) ip = lowest+REPCODE_STARTVALUE;

    /* Main Search Loop */
    while (ip < ilimit) {  /* < instead of <=, because repcode check at (ip+1) */
        size_t mlCode;
        size_t offset;
        const size_t h = ZSTD_hashPtr(ip, hBits, mls);
        const U32 matchIndex = hashTable[h];
        const BYTE* match = base + matchIndex;
        const U32 current = (U32)(ip-base);
        hashTable[h] = current;   /* update hash table */

        if (MEM_read32(ip+1-offset_1) == MEM_read32(ip+1)) {   /* note : by construction, offset_1 <= current */
            mlCode = ZSTD_count(ip+1+MINMATCH, ip+1+MINMATCH-offset_1, iend);
            ip++;
            offset = 0;
        } else {
            if ( (matchIndex <= lowIndex) ||
                 (MEM_read32(match) != MEM_read32(ip)) ) {
                ip += ((ip-anchor) >> g_searchStrength) + 1;
                continue;
            }
            mlCode = ZSTD_count(ip+MINMATCH, match+MINMATCH, iend);
            offset = ip-match;
            while ((ip>anchor) && (match>lowest) && (ip[-1] == match[-1])) { ip--; match--; mlCode++; }  /* catch up */
            offset_2 = offset_1;
            offset_1 = offset;
        }

        /* match found */
        ZSTD_storeSeq(seqStorePtr, ip-anchor, anchor, offset, mlCode);
        ip += mlCode + MINMATCH;
        anchor = ip;

        if (ip <= ilimit) {
            /* Fill Table */
            hashTable[ZSTD_hashPtr(base+current+2, hBits, mls)] = current+2;  /* here because current+2 could be > iend-8 */
            hashTable[ZSTD_hashPtr(ip-2, hBits, mls)] = (U32)(ip-2-base);
            /* check immediate repcode */
            while ( (ip <= ilimit)
                 && (MEM_read32(ip) == MEM_read32(ip - offset_2)) ) {
                /* store sequence */
                size_t const rlCode = ZSTD_count(ip+MINMATCH, ip+MINMATCH-offset_2, iend);
                { size_t const tmpOff = offset_2; offset_2 = offset_1; offset_1 = tmpOff; } /* swap offset_2 <=> offset_1 */
                hashTable[ZSTD_hashPtr(ip, hBits, mls)] = (U32)(ip-base);
                ZSTD_storeSeq(seqStorePtr, 0, anchor, 0, rlCode);
                ip += rlCode+MINMATCH;
                anchor = ip;
                continue;   /* faster when present ... (?) */
    }   }   }

    /* Last Literals */
    {   size_t const lastLLSize = iend - anchor;
        memcpy(seqStorePtr->lit, anchor, lastLLSize);
        seqStorePtr->lit += lastLLSize;
    }
}


static void ZSTD_compressBlock_fast(ZSTD_CCtx* ctx,
                       const void* src, size_t srcSize)
{
    const U32 mls = ctx->params.cParams.searchLength;
    switch(mls)
    {
    default:
    case 4 :
        ZSTD_compressBlock_fast_generic(ctx, src, srcSize, 4); return;
    case 5 :
        ZSTD_compressBlock_fast_generic(ctx, src, srcSize, 5); return;
    case 6 :
        ZSTD_compressBlock_fast_generic(ctx, src, srcSize, 6); return;
    case 7 :
        ZSTD_compressBlock_fast_generic(ctx, src, srcSize, 7); return;
    }
}


static void ZSTD_compressBlock_fast_extDict_generic(ZSTD_CCtx* ctx,
                                 const void* src, size_t srcSize,
                                 const U32 mls)
{
    U32* hashTable = ctx->hashTable;
    const U32 hBits = ctx->params.cParams.hashLog;
    seqStore_t* seqStorePtr = &(ctx->seqStore);
    const BYTE* const base = ctx->base;
    const BYTE* const dictBase = ctx->dictBase;
    const BYTE* const istart = (const BYTE*)src;
    const BYTE* ip = istart;
    const BYTE* anchor = istart;
    const U32   lowLimit = ctx->lowLimit;
    const BYTE* const dictStart = dictBase + lowLimit;
    const U32   dictLimit = ctx->dictLimit;
    const BYTE* const lowPrefixPtr = base + dictLimit;
    const BYTE* const dictEnd = dictBase + dictLimit;
    const BYTE* const iend = istart + srcSize;
    const BYTE* const ilimit = iend - 8;

    U32 offset_2=REPCODE_STARTVALUE, offset_1=REPCODE_STARTVALUE;


    /* init */
    ZSTD_resetSeqStore(seqStorePtr);
    /* skip first position to avoid read overflow during repcode match check */
    hashTable[ZSTD_hashPtr(ip+0, hBits, mls)] = (U32)(ip-base+0);
    ip += REPCODE_STARTVALUE;

    /* Main Search Loop */
    while (ip < ilimit) {  /* < instead of <=, because (ip+1) */
        const size_t h = ZSTD_hashPtr(ip, hBits, mls);
        const U32 matchIndex = hashTable[h];
        const BYTE* matchBase = matchIndex < dictLimit ? dictBase : base;
        const BYTE* match = matchBase + matchIndex;
        const U32 current = (U32)(ip-base);
        const U32 repIndex = current + 1 - offset_1;
        const BYTE* repBase = repIndex < dictLimit ? dictBase : base;
        const BYTE* repMatch = repBase + repIndex;
        size_t mlCode;
        U32 offset;
        hashTable[h] = current;   /* update hash table */

        if ( ((repIndex >= dictLimit) || (repIndex <= dictLimit-4))
          && (MEM_read32(repMatch) == MEM_read32(ip+1)) ) {
            const BYTE* repMatchEnd = repIndex < dictLimit ? dictEnd : iend;
            mlCode = ZSTD_count_2segments(ip+1+MINMATCH, repMatch+MINMATCH, iend, repMatchEnd, lowPrefixPtr);
            ip++;
            offset = 0;
        } else {
            if ( (matchIndex < lowLimit) ||
                 (MEM_read32(match) != MEM_read32(ip)) ) {
                ip += ((ip-anchor) >> g_searchStrength) + 1;
                continue;
            }
            {   const BYTE* matchEnd = matchIndex < dictLimit ? dictEnd : iend;
                const BYTE* lowMatchPtr = matchIndex < dictLimit ? dictStart : lowPrefixPtr;
                mlCode = ZSTD_count_2segments(ip+MINMATCH, match+MINMATCH, iend, matchEnd, lowPrefixPtr);
                while ((ip>anchor) && (match>lowMatchPtr) && (ip[-1] == match[-1])) { ip--; match--; mlCode++; }   /* catch up */
                offset = current - matchIndex;
                offset_2 = offset_1;
                offset_1 = offset;
        }   }

        /* found a match : store it */
        ZSTD_storeSeq(seqStorePtr, ip-anchor, anchor, offset, mlCode);
        ip += mlCode + MINMATCH;
        anchor = ip;

        if (ip <= ilimit) {
            /* Fill Table */
			hashTable[ZSTD_hashPtr(base+current+2, hBits, mls)] = current+2;
            hashTable[ZSTD_hashPtr(ip-2, hBits, mls)] = (U32)(ip-2-base);
            /* check immediate repcode */
            while (ip <= ilimit) {
                U32 const current2 = (U32)(ip-base);
                U32 const repIndex2 = current2 - offset_2;
                const BYTE* repMatch2 = repIndex2 < dictLimit ? dictBase + repIndex2 : base + repIndex2;
                if ( ((repIndex2 <= dictLimit-4) || (repIndex2 >= dictLimit))
                  && (MEM_read32(repMatch2) == MEM_read32(ip)) ) {
                    const BYTE* const repEnd2 = repIndex2 < dictLimit ? dictEnd : iend;
                    size_t repLength2 = ZSTD_count_2segments(ip+MINMATCH, repMatch2+MINMATCH, iend, repEnd2, lowPrefixPtr);
                    U32 tmpOffset = offset_2; offset_2 = offset_1; offset_1 = tmpOffset;   /* swap offset_2 <=> offset_1 */
                    ZSTD_storeSeq(seqStorePtr, 0, anchor, 0, repLength2);
                    hashTable[ZSTD_hashPtr(ip, hBits, mls)] = current2;
                    ip += repLength2+MINMATCH;
                    anchor = ip;
                    continue;
                }
                break;
    }   }   }

    /* Last Literals */
    {   size_t const lastLLSize = iend - anchor;
        memcpy(seqStorePtr->lit, anchor, lastLLSize);
        seqStorePtr->lit += lastLLSize;
    }
}


static void ZSTD_compressBlock_fast_extDict(ZSTD_CCtx* ctx,
                         const void* src, size_t srcSize)
{
    const U32 mls = ctx->params.cParams.searchLength;
    switch(mls)
    {
    default:
    case 4 :
        ZSTD_compressBlock_fast_extDict_generic(ctx, src, srcSize, 4); return;
    case 5 :
        ZSTD_compressBlock_fast_extDict_generic(ctx, src, srcSize, 5); return;
    case 6 :
        ZSTD_compressBlock_fast_extDict_generic(ctx, src, srcSize, 6); return;
    case 7 :
        ZSTD_compressBlock_fast_extDict_generic(ctx, src, srcSize, 7); return;
    }
}


/*-*************************************
*  Binary Tree search
***************************************/
/** ZSTD_insertBt1() : add one or multiple positions to tree.
*   ip : assumed <= iend-8 .
*   @return : nb of positions added */
static U32 ZSTD_insertBt1(ZSTD_CCtx* zc, const BYTE* const ip, const U32 mls, const BYTE* const iend, U32 nbCompares,
                          U32 extDict)
{
    U32* const hashTable = zc->hashTable;
    const U32 hashLog = zc->params.cParams.hashLog;
    const size_t h  = ZSTD_hashPtr(ip, hashLog, mls);
    U32* const bt   = zc->chainTable;
    const U32 btLog = zc->params.cParams.chainLog - 1;
    const U32 btMask= (1 << btLog) - 1;
    U32 matchIndex  = hashTable[h];
    size_t commonLengthSmaller=0, commonLengthLarger=0;
    const BYTE* const base = zc->base;
    const BYTE* const dictBase = zc->dictBase;
    const U32 dictLimit = zc->dictLimit;
    const BYTE* const dictEnd = dictBase + dictLimit;
    const BYTE* const prefixStart = base + dictLimit;
    const BYTE* match = base + matchIndex;
    const U32 current = (U32)(ip-base);
    const U32 btLow = btMask >= current ? 0 : current - btMask;
    U32* smallerPtr = bt + 2*(current&btMask);
    U32* largerPtr  = smallerPtr + 1;
    U32 dummy32;   /* to be nullified at the end */
    const U32 windowLow = zc->lowLimit;
    U32 matchEndIdx = current+8;
    size_t bestLength = 8;
    U32 predictedSmall = *(bt + 2*((current-1)&btMask) + 0);
    U32 predictedLarge = *(bt + 2*((current-1)&btMask) + 1);
    predictedSmall += (predictedSmall>0);
    predictedLarge += (predictedLarge>0);

    hashTable[h] = current;   /* Update Hash Table */

    while (nbCompares-- && (matchIndex > windowLow)) {
        U32* nextPtr = bt + 2*(matchIndex & btMask);
        size_t matchLength = MIN(commonLengthSmaller, commonLengthLarger);   /* guaranteed minimum nb of common bytes */
#if 1   /* note : can create issues when hlog small <= 11 */
        const U32* predictPtr = bt + 2*((matchIndex-1) & btMask);   /* written this way, as bt is a roll buffer */
        if (matchIndex == predictedSmall) {
            /* no need to check length, result known */
            *smallerPtr = matchIndex;
            if (matchIndex <= btLow) { smallerPtr=&dummy32; break; }   /* beyond tree size, stop the search */
            smallerPtr = nextPtr+1;               /* new "smaller" => larger of match */
            matchIndex = nextPtr[1];              /* new matchIndex larger than previous (closer to current) */
            predictedSmall = predictPtr[1] + (predictPtr[1]>0);
            continue;
        }
        if (matchIndex == predictedLarge) {
            *largerPtr = matchIndex;
            if (matchIndex <= btLow) { largerPtr=&dummy32; break; }   /* beyond tree size, stop the search */
            largerPtr = nextPtr;
            matchIndex = nextPtr[0];
            predictedLarge = predictPtr[0] + (predictPtr[0]>0);
            continue;
        }
#endif
        if ((!extDict) || (matchIndex+matchLength >= dictLimit)) {
            match = base + matchIndex;
            if (match[matchLength] == ip[matchLength])
                matchLength += ZSTD_count(ip+matchLength+1, match+matchLength+1, iend) +1;
        } else {
            match = dictBase + matchIndex;
            matchLength += ZSTD_count_2segments(ip+matchLength, match+matchLength, iend, dictEnd, prefixStart);
            if (matchIndex+matchLength >= dictLimit)
				match = base + matchIndex;   /* to prepare for next usage of match[matchLength] */
        }

        if (matchLength > bestLength) {
            bestLength = matchLength;
            if (matchLength > matchEndIdx - matchIndex)
                matchEndIdx = matchIndex + (U32)matchLength;
        }

        if (ip+matchLength == iend)   /* equal : no way to know if inf or sup */
            break;   /* drop , to guarantee consistency ; miss a bit of compression, but other solutions can corrupt the tree */

        if (match[matchLength] < ip[matchLength]) {  /* necessarily within correct buffer */
            /* match is smaller than current */
            *smallerPtr = matchIndex;             /* update smaller idx */
            commonLengthSmaller = matchLength;    /* all smaller will now have at least this guaranteed common length */
            if (matchIndex <= btLow) { smallerPtr=&dummy32; break; }   /* beyond tree size, stop the search */
            smallerPtr = nextPtr+1;               /* new "smaller" => larger of match */
            matchIndex = nextPtr[1];              /* new matchIndex larger than previous (closer to current) */
        } else {
            /* match is larger than current */
            *largerPtr = matchIndex;
            commonLengthLarger = matchLength;
            if (matchIndex <= btLow) { largerPtr=&dummy32; break; }   /* beyond tree size, stop the search */
            largerPtr = nextPtr;
            matchIndex = nextPtr[0];
    }   }

    *smallerPtr = *largerPtr = 0;
    if (bestLength > 384) return MIN(192, (U32)(bestLength - 384));
    if (matchEndIdx > current + 8) return matchEndIdx - current - 8;
    return 1;
}


static size_t ZSTD_insertBtAndFindBestMatch (
                        ZSTD_CCtx* zc,
                        const BYTE* const ip, const BYTE* const iend,
                        size_t* offsetPtr,
                        U32 nbCompares, const U32 mls,
                        U32 extDict)
{
    U32* const hashTable = zc->hashTable;
    const U32 hashLog = zc->params.cParams.hashLog;
    const size_t h  = ZSTD_hashPtr(ip, hashLog, mls);
    U32* const bt   = zc->chainTable;
    const U32 btLog = zc->params.cParams.chainLog - 1;
    const U32 btMask= (1 << btLog) - 1;
    U32 matchIndex  = hashTable[h];
    size_t commonLengthSmaller=0, commonLengthLarger=0;
    const BYTE* const base = zc->base;
    const BYTE* const dictBase = zc->dictBase;
    const U32 dictLimit = zc->dictLimit;
    const BYTE* const dictEnd = dictBase + dictLimit;
    const BYTE* const prefixStart = base + dictLimit;
    const U32 current = (U32)(ip-base);
    const U32 btLow = btMask >= current ? 0 : current - btMask;
    const U32 windowLow = zc->lowLimit;
    U32* smallerPtr = bt + 2*(current&btMask);
    U32* largerPtr  = bt + 2*(current&btMask) + 1;
    size_t bestLength = 0;
    U32 matchEndIdx = current+8;
    U32 dummy32;   /* to be nullified at the end */

    hashTable[h] = current;   /* Update Hash Table */

    while (nbCompares-- && (matchIndex > windowLow)) {
        U32* nextPtr = bt + 2*(matchIndex & btMask);
        size_t matchLength = MIN(commonLengthSmaller, commonLengthLarger);   /* guaranteed minimum nb of common bytes */
        const BYTE* match;

        if ((!extDict) || (matchIndex+matchLength >= dictLimit)) {
            match = base + matchIndex;
            if (match[matchLength] == ip[matchLength])
                matchLength += ZSTD_count(ip+matchLength+1, match+matchLength+1, iend) +1;
        } else {
            match = dictBase + matchIndex;
            matchLength += ZSTD_count_2segments(ip+matchLength, match+matchLength, iend, dictEnd, prefixStart);
            if (matchIndex+matchLength >= dictLimit)
				match = base + matchIndex;   /* to prepare for next usage of match[matchLength] */
        }

        if (matchLength > bestLength) {
            if (matchLength > matchEndIdx - matchIndex)
                matchEndIdx = matchIndex + (U32)matchLength;
            if ( (4*(int)(matchLength-bestLength)) > (int)(ZSTD_highbit(current-matchIndex+1) - ZSTD_highbit((U32)offsetPtr[0]+1)) )
                bestLength = matchLength, *offsetPtr = current - matchIndex;
            if (ip+matchLength == iend)   /* equal : no way to know if inf or sup */
                break;   /* drop, to guarantee consistency (miss a little bit of compression) */
        }

        if (match[matchLength] < ip[matchLength]) {
            /* match is smaller than current */
            *smallerPtr = matchIndex;             /* update smaller idx */
            commonLengthSmaller = matchLength;    /* all smaller will now have at least this guaranteed common length */
            if (matchIndex <= btLow) { smallerPtr=&dummy32; break; }   /* beyond tree size, stop the search */
            smallerPtr = nextPtr+1;               /* new "smaller" => larger of match */
            matchIndex = nextPtr[1];              /* new matchIndex larger than previous (closer to current) */
        } else {
            /* match is larger than current */
            *largerPtr = matchIndex;
            commonLengthLarger = matchLength;
            if (matchIndex <= btLow) { largerPtr=&dummy32; break; }   /* beyond tree size, stop the search */
            largerPtr = nextPtr;
            matchIndex = nextPtr[0];
    }   }

    *smallerPtr = *largerPtr = 0;

    zc->nextToUpdate = (matchEndIdx > current + 8) ? matchEndIdx - 8 : current+1;
    return bestLength;
}


static void ZSTD_updateTree(ZSTD_CCtx* zc, const BYTE* const ip, const BYTE* const iend, const U32 nbCompares, const U32 mls)
{
    const BYTE* const base = zc->base;
    const U32 target = (U32)(ip - base);
    U32 idx = zc->nextToUpdate;

    while(idx < target)
        idx += ZSTD_insertBt1(zc, base+idx, mls, iend, nbCompares, 0);
}

/** ZSTD_BtFindBestMatch() : Tree updater, providing best match */
static size_t ZSTD_BtFindBestMatch (
                        ZSTD_CCtx* zc,
                        const BYTE* const ip, const BYTE* const iLimit,
                        size_t* offsetPtr,
                        const U32 maxNbAttempts, const U32 mls)
{
    if (ip < zc->base + zc->nextToUpdate) return 0;   /* skipped area */
    ZSTD_updateTree(zc, ip, iLimit, maxNbAttempts, mls);
    return ZSTD_insertBtAndFindBestMatch(zc, ip, iLimit, offsetPtr, maxNbAttempts, mls, 0);
}


static size_t ZSTD_BtFindBestMatch_selectMLS (
                        ZSTD_CCtx* zc,   /* Index table will be updated */
                        const BYTE* ip, const BYTE* const iLimit,
                        size_t* offsetPtr,
                        const U32 maxNbAttempts, const U32 matchLengthSearch)
{
    switch(matchLengthSearch)
    {
    default :
    case 4 : return ZSTD_BtFindBestMatch(zc, ip, iLimit, offsetPtr, maxNbAttempts, 4);
    case 5 : return ZSTD_BtFindBestMatch(zc, ip, iLimit, offsetPtr, maxNbAttempts, 5);
    case 6 : return ZSTD_BtFindBestMatch(zc, ip, iLimit, offsetPtr, maxNbAttempts, 6);
    }
}


static void ZSTD_updateTree_extDict(ZSTD_CCtx* zc, const BYTE* const ip, const BYTE* const iend, const U32 nbCompares, const U32 mls)
{
    const BYTE* const base = zc->base;
    const U32 target = (U32)(ip - base);
    U32 idx = zc->nextToUpdate;

    while (idx < target) idx += ZSTD_insertBt1(zc, base+idx, mls, iend, nbCompares, 1);
}

#include "zstd_opt.h"

/** Tree updater, providing best match */
static size_t ZSTD_BtFindBestMatch_extDict (
                        ZSTD_CCtx* zc,
                        const BYTE* const ip, const BYTE* const iLimit,
                        size_t* offsetPtr,
                        const U32 maxNbAttempts, const U32 mls)
{
    if (ip < zc->base + zc->nextToUpdate) return 0;   /* skipped area */
    ZSTD_updateTree_extDict(zc, ip, iLimit, maxNbAttempts, mls);
    return ZSTD_insertBtAndFindBestMatch(zc, ip, iLimit, offsetPtr, maxNbAttempts, mls, 1);
}


static size_t ZSTD_BtFindBestMatch_selectMLS_extDict (
                        ZSTD_CCtx* zc,   /* Index table will be updated */
                        const BYTE* ip, const BYTE* const iLimit,
                        size_t* offsetPtr,
                        const U32 maxNbAttempts, const U32 matchLengthSearch)
{
    switch(matchLengthSearch)
    {
    default :
    case 4 : return ZSTD_BtFindBestMatch_extDict(zc, ip, iLimit, offsetPtr, maxNbAttempts, 4);
    case 5 : return ZSTD_BtFindBestMatch_extDict(zc, ip, iLimit, offsetPtr, maxNbAttempts, 5);
    case 6 : return ZSTD_BtFindBestMatch_extDict(zc, ip, iLimit, offsetPtr, maxNbAttempts, 6);
    }
}


/* ***********************
*  Hash Chain
*************************/

#define NEXT_IN_CHAIN(d, mask)   chainTable[(d) & mask]

/* Update chains up to ip (excluded)
   Assumption : always within prefix (ie. not within extDict) */
FORCE_INLINE
U32 ZSTD_insertAndFindFirstIndex (ZSTD_CCtx* zc, const BYTE* ip, U32 mls)
{
    U32* const hashTable  = zc->hashTable;
    const U32 hashLog = zc->params.cParams.hashLog;
    U32* const chainTable = zc->chainTable;
    const U32 chainMask = (1 << zc->params.cParams.chainLog) - 1;
    const BYTE* const base = zc->base;
    const U32 target = (U32)(ip - base);
    U32 idx = zc->nextToUpdate;

    while(idx < target) {
        size_t const h = ZSTD_hashPtr(base+idx, hashLog, mls);
        NEXT_IN_CHAIN(idx, chainMask) = hashTable[h];
        hashTable[h] = idx;
        idx++;
    }

    zc->nextToUpdate = target;
    return hashTable[ZSTD_hashPtr(ip, hashLog, mls)];
}


FORCE_INLINE /* inlining is important to hardwire a hot branch (template emulation) */
size_t ZSTD_HcFindBestMatch_generic (
                        ZSTD_CCtx* zc,   /* Index table will be updated */
                        const BYTE* const ip, const BYTE* const iLimit,
                        size_t* offsetPtr,
                        const U32 maxNbAttempts, const U32 mls, const U32 extDict)
{
    U32* const chainTable = zc->chainTable;
    const U32 chainSize = (1 << zc->params.cParams.chainLog);
    const U32 chainMask = chainSize-1;
    const BYTE* const base = zc->base;
    const BYTE* const dictBase = zc->dictBase;
    const U32 dictLimit = zc->dictLimit;
    const BYTE* const prefixStart = base + dictLimit;
    const BYTE* const dictEnd = dictBase + dictLimit;
    const U32 lowLimit = zc->lowLimit;
    const U32 current = (U32)(ip-base);
    const U32 minChain = current > chainSize ? current - chainSize : 0;
    U32 matchIndex;
    const BYTE* match;
    int nbAttempts=maxNbAttempts;
    size_t ml=MINMATCH-1;

    /* HC4 match finder */
    matchIndex = ZSTD_insertAndFindFirstIndex (zc, ip, mls);

    for ( ; (matchIndex>lowLimit) && (nbAttempts) ; nbAttempts--) {
        size_t currentMl=0;
        if ((!extDict) || matchIndex >= dictLimit) {
            match = base + matchIndex;
            if (match[ml] == ip[ml])   /* potentially better */
                currentMl = ZSTD_count(ip, match, iLimit);
        } else {
            match = dictBase + matchIndex;
            if (MEM_read32(match) == MEM_read32(ip))   /* assumption : matchIndex <= dictLimit-4 (by table construction) */
                currentMl = ZSTD_count_2segments(ip+MINMATCH, match+MINMATCH, iLimit, dictEnd, prefixStart) + MINMATCH;
        }

        /* save best solution */
        if (currentMl > ml) { ml = currentMl; *offsetPtr = current - matchIndex; if (ip+currentMl == iLimit) break; /* best possible, and avoid read overflow*/ }

        if (matchIndex <= minChain) break;
        matchIndex = NEXT_IN_CHAIN(matchIndex, chainMask);
    }

    return ml;
}


FORCE_INLINE size_t ZSTD_HcFindBestMatch_selectMLS (
                        ZSTD_CCtx* zc,
                        const BYTE* ip, const BYTE* const iLimit,
                        size_t* offsetPtr,
                        const U32 maxNbAttempts, const U32 matchLengthSearch)
{
    switch(matchLengthSearch)
    {
    default :
    case 4 : return ZSTD_HcFindBestMatch_generic(zc, ip, iLimit, offsetPtr, maxNbAttempts, 4, 0);
    case 5 : return ZSTD_HcFindBestMatch_generic(zc, ip, iLimit, offsetPtr, maxNbAttempts, 5, 0);
    case 6 : return ZSTD_HcFindBestMatch_generic(zc, ip, iLimit, offsetPtr, maxNbAttempts, 6, 0);
    }
}


FORCE_INLINE size_t ZSTD_HcFindBestMatch_extDict_selectMLS (
                        ZSTD_CCtx* zc,
                        const BYTE* ip, const BYTE* const iLimit,
                        size_t* offsetPtr,
                        const U32 maxNbAttempts, const U32 matchLengthSearch)
{
    switch(matchLengthSearch)
    {
    default :
    case 4 : return ZSTD_HcFindBestMatch_generic(zc, ip, iLimit, offsetPtr, maxNbAttempts, 4, 1);
    case 5 : return ZSTD_HcFindBestMatch_generic(zc, ip, iLimit, offsetPtr, maxNbAttempts, 5, 1);
    case 6 : return ZSTD_HcFindBestMatch_generic(zc, ip, iLimit, offsetPtr, maxNbAttempts, 6, 1);
    }
}


/* *******************************
*  Common parser - lazy strategy
*********************************/
FORCE_INLINE
void ZSTD_compressBlock_lazy_generic(ZSTD_CCtx* ctx,
                                     const void* src, size_t srcSize,
                                     const U32 searchMethod, const U32 depth)
{
    seqStore_t* seqStorePtr = &(ctx->seqStore);
    const BYTE* const istart = (const BYTE*)src;
    const BYTE* ip = istart;
    const BYTE* anchor = istart;
    const BYTE* const iend = istart + srcSize;
    const BYTE* const ilimit = iend - 8;
    const BYTE* const base = ctx->base + ctx->dictLimit;

    size_t offset_2=REPCODE_STARTVALUE, offset_1=REPCODE_STARTVALUE;
    const U32 maxSearches = 1 << ctx->params.cParams.searchLog;
    const U32 mls = ctx->params.cParams.searchLength;

    typedef size_t (*searchMax_f)(ZSTD_CCtx* zc, const BYTE* ip, const BYTE* iLimit,
                        size_t* offsetPtr,
                        U32 maxNbAttempts, U32 matchLengthSearch);
    searchMax_f searchMax = searchMethod ? ZSTD_BtFindBestMatch_selectMLS : ZSTD_HcFindBestMatch_selectMLS;

    /* init */
    ZSTD_resetSeqStore(seqStorePtr);
    if ((ip-base) < REPCODE_STARTVALUE) ip = base + REPCODE_STARTVALUE;

    /* Match Loop */
    while (ip < ilimit) {
        size_t matchLength=0;
        size_t offset=0;
        const BYTE* start=ip+1;

        /* check repCode */
        if (MEM_read32(ip+1) == MEM_read32(ip+1 - offset_1)) {
            /* repcode : we take it */
            matchLength = ZSTD_count(ip+1+MINMATCH, ip+1+MINMATCH-offset_1, iend) + MINMATCH;
            if (depth==0) goto _storeSequence;
        }

        /* first search (depth 0) */
        {   size_t offsetFound = 99999999;
            size_t const ml2 = searchMax(ctx, ip, iend, &offsetFound, maxSearches, mls);
            if (ml2 > matchLength)
                matchLength = ml2, start = ip, offset=offsetFound;
        }

        if (matchLength < MINMATCH) {
            ip += ((ip-anchor) >> g_searchStrength) + 1;   /* jump faster over incompressible sections */
            continue;
        }

        /* let's try to find a better solution */
        if (depth>=1)
        while (ip<ilimit) {
            ip ++;
            if ((offset) && (MEM_read32(ip) == MEM_read32(ip - offset_1))) {
                size_t const mlRep = ZSTD_count(ip+MINMATCH, ip+MINMATCH-offset_1, iend) + MINMATCH;
                int const gain2 = (int)(mlRep * 3);
                int const gain1 = (int)(matchLength*3 - ZSTD_highbit((U32)offset+1) + 1);
                if ((mlRep >= MINMATCH) && (gain2 > gain1))
                    matchLength = mlRep, offset = 0, start = ip;
            }
            {   size_t offset2=99999999;
                size_t const ml2 = searchMax(ctx, ip, iend, &offset2, maxSearches, mls);
                int const gain2 = (int)(ml2*4 - ZSTD_highbit((U32)offset2+1));   /* raw approx */
                int const gain1 = (int)(matchLength*4 - ZSTD_highbit((U32)offset+1) + 4);
                if ((ml2 >= MINMATCH) && (gain2 > gain1)) {
                    matchLength = ml2, offset = offset2, start = ip;
                    continue;   /* search a better one */
            }   }

            /* let's find an even better one */
            if ((depth==2) && (ip<ilimit)) {
                ip ++;
                if ((offset) && (MEM_read32(ip) == MEM_read32(ip - offset_1))) {
                    size_t const ml2 = ZSTD_count(ip+MINMATCH, ip+MINMATCH-offset_1, iend) + MINMATCH;
                    int const gain2 = (int)(ml2 * 4);
                    int const gain1 = (int)(matchLength*4 - ZSTD_highbit((U32)offset+1) + 1);
                    if ((ml2 >= MINMATCH) && (gain2 > gain1))
                        matchLength = ml2, offset = 0, start = ip;
                }
                {   size_t offset2=99999999;
                    size_t const ml2 = searchMax(ctx, ip, iend, &offset2, maxSearches, mls);
                    int const gain2 = (int)(ml2*4 - ZSTD_highbit((U32)offset2+1));   /* raw approx */
                    int const gain1 = (int)(matchLength*4 - ZSTD_highbit((U32)offset+1) + 7);
                    if ((ml2 >= MINMATCH) && (gain2 > gain1)) {
                        matchLength = ml2, offset = offset2, start = ip;
                        continue;
            }   }   }
            break;  /* nothing found : store previous solution */
        }

        /* catch up */
        if (offset) {
            while ((start>anchor) && (start>base+offset) && (start[-1] == start[-1-offset]))   /* only search for offset within prefix */
                { start--; matchLength++; }
            offset_2 = offset_1; offset_1 = offset;
        }

        /* store sequence */
_storeSequence:
        {   size_t const litLength = start - anchor;
            ZSTD_storeSeq(seqStorePtr, litLength, anchor, offset, matchLength-MINMATCH);
            anchor = ip = start + matchLength;
        }

        /* check immediate repcode */
        while ( (ip <= ilimit)
             && (MEM_read32(ip) == MEM_read32(ip - offset_2)) ) {
            /* store sequence */
            matchLength = ZSTD_count(ip+MINMATCH, ip+MINMATCH-offset_2, iend);
            offset = offset_2;
            offset_2 = offset_1;
            offset_1 = offset;
            ZSTD_storeSeq(seqStorePtr, 0, anchor, 0, matchLength);
            ip += matchLength+MINMATCH;
            anchor = ip;
            continue;   /* faster when present ... (?) */
    }   }

    /* Last Literals */
    {   size_t const lastLLSize = iend - anchor;
        memcpy(seqStorePtr->lit, anchor, lastLLSize);
        seqStorePtr->lit += lastLLSize;
        ZSTD_statsUpdatePrices(&seqStorePtr->stats, lastLLSize, anchor, 0, 0);
    }
}


static void ZSTD_compressBlock_btopt(ZSTD_CCtx* ctx, const void* src, size_t srcSize)
{
    ZSTD_compressBlock_opt_generic(ctx, src, srcSize, 2);
}

static void ZSTD_compressBlock_btlazy2(ZSTD_CCtx* ctx, const void* src, size_t srcSize)
{
    ZSTD_compressBlock_lazy_generic(ctx, src, srcSize, 1, 2);
}

static void ZSTD_compressBlock_lazy2(ZSTD_CCtx* ctx, const void* src, size_t srcSize)
{
    ZSTD_compressBlock_lazy_generic(ctx, src, srcSize, 0, 2);
}

static void ZSTD_compressBlock_lazy(ZSTD_CCtx* ctx, const void* src, size_t srcSize)
{
    ZSTD_compressBlock_lazy_generic(ctx, src, srcSize, 0, 1);
}

static void ZSTD_compressBlock_greedy(ZSTD_CCtx* ctx, const void* src, size_t srcSize)
{
    ZSTD_compressBlock_lazy_generic(ctx, src, srcSize, 0, 0);
}


FORCE_INLINE
void ZSTD_compressBlock_lazy_extDict_generic(ZSTD_CCtx* ctx,
                                     const void* src, size_t srcSize,
                                     const U32 searchMethod, const U32 depth)
{
    seqStore_t* seqStorePtr = &(ctx->seqStore);
    const BYTE* const istart = (const BYTE*)src;
    const BYTE* ip = istart;
    const BYTE* anchor = istart;
    const BYTE* const iend = istart + srcSize;
    const BYTE* const ilimit = iend - 8;
    const BYTE* const base = ctx->base;
    const U32 dictLimit = ctx->dictLimit;
    const BYTE* const prefixStart = base + dictLimit;
    const BYTE* const dictBase = ctx->dictBase;
    const BYTE* const dictEnd  = dictBase + dictLimit;
    const BYTE* const dictStart  = dictBase + ctx->lowLimit;

    size_t offset_2=REPCODE_STARTVALUE, offset_1=REPCODE_STARTVALUE;
    const U32 maxSearches = 1 << ctx->params.cParams.searchLog;
    const U32 mls = ctx->params.cParams.searchLength;

    typedef size_t (*searchMax_f)(ZSTD_CCtx* zc, const BYTE* ip, const BYTE* iLimit,
                        size_t* offsetPtr,
                        U32 maxNbAttempts, U32 matchLengthSearch);
    searchMax_f searchMax = searchMethod ? ZSTD_BtFindBestMatch_selectMLS_extDict : ZSTD_HcFindBestMatch_extDict_selectMLS;

    /* init */
    ZSTD_resetSeqStore(seqStorePtr);
    if ((ip - prefixStart) < REPCODE_STARTVALUE) ip += REPCODE_STARTVALUE;

    /* Match Loop */
    while (ip < ilimit) {
        size_t matchLength=0;
        size_t offset=0;
        const BYTE* start=ip+1;
        U32 current = (U32)(ip-base);

        /* check repCode */
        {
            const U32 repIndex = (U32)(current+1 - offset_1);
            const BYTE* const repBase = repIndex < dictLimit ? dictBase : base;
            const BYTE* const repMatch = repBase + repIndex;
            if ((U32)((dictLimit-1) - repIndex) >= 3)   /* intentional overflow */
            if (MEM_read32(ip+1) == MEM_read32(repMatch)) {
                /* repcode detected we should take it */
                const BYTE* const repEnd = repIndex < dictLimit ? dictEnd : iend;
                matchLength = ZSTD_count_2segments(ip+1+MINMATCH, repMatch+MINMATCH, iend, repEnd, prefixStart) + MINMATCH;
                if (depth==0) goto _storeSequence;
        }   }

        /* first search (depth 0) */
        {   size_t offsetFound = 99999999;
            size_t const ml2 = searchMax(ctx, ip, iend, &offsetFound, maxSearches, mls);
            if (ml2 > matchLength)
                matchLength = ml2, start = ip, offset=offsetFound;
        }

         if (matchLength < MINMATCH) {
            ip += ((ip-anchor) >> g_searchStrength) + 1;   /* jump faster over incompressible sections */
            continue;
        }

        /* let's try to find a better solution */
        if (depth>=1)
        while (ip<ilimit) {
            ip ++;
            current++;
            /* check repCode */
            if (offset) {
                const U32 repIndex = (U32)(current - offset_1);
                const BYTE* const repBase = repIndex < dictLimit ? dictBase : base;
                const BYTE* const repMatch = repBase + repIndex;
                if ((U32)((dictLimit-1) - repIndex) >= 3)   /* intentional overflow */
                if (MEM_read32(ip) == MEM_read32(repMatch)) {
                    /* repcode detected */
                    const BYTE* const repEnd = repIndex < dictLimit ? dictEnd : iend;
                    size_t const repLength = ZSTD_count_2segments(ip+MINMATCH, repMatch+MINMATCH, iend, repEnd, prefixStart) + MINMATCH;
                    int const gain2 = (int)(repLength * 3);
                    int const gain1 = (int)(matchLength*3 - ZSTD_highbit((U32)offset+1) + 1);
                    if ((repLength >= MINMATCH) && (gain2 > gain1))
                        matchLength = repLength, offset = 0, start = ip;
            }   }

            /* search match, depth 1 */
            {   size_t offset2=99999999;
                size_t const ml2 = searchMax(ctx, ip, iend, &offset2, maxSearches, mls);
                int const gain2 = (int)(ml2*4 - ZSTD_highbit((U32)offset2+1));   /* raw approx */
                int const gain1 = (int)(matchLength*4 - ZSTD_highbit((U32)offset+1) + 4);
                if ((ml2 >= MINMATCH) && (gain2 > gain1)) {
                    matchLength = ml2, offset = offset2, start = ip;
                    continue;   /* search a better one */
            }   }

            /* let's find an even better one */
            if ((depth==2) && (ip<ilimit)) {
                ip ++;
                current++;
                /* check repCode */
                if (offset) {
                    const U32 repIndex = (U32)(current - offset_1);
                    const BYTE* const repBase = repIndex < dictLimit ? dictBase : base;
                    const BYTE* const repMatch = repBase + repIndex;
                    if ((U32)((dictLimit-1) - repIndex) >= 3)   /* intentional overflow */
                    if (MEM_read32(ip) == MEM_read32(repMatch)) {
                        /* repcode detected */
                        const BYTE* const repEnd = repIndex < dictLimit ? dictEnd : iend;
                        size_t repLength = ZSTD_count_2segments(ip+MINMATCH, repMatch+MINMATCH, iend, repEnd, prefixStart) + MINMATCH;
                        int gain2 = (int)(repLength * 4);
                        int gain1 = (int)(matchLength*4 - ZSTD_highbit((U32)offset+1) + 1);
                        if ((repLength >= MINMATCH) && (gain2 > gain1))
                            matchLength = repLength, offset = 0, start = ip;
                }   }

                /* search match, depth 2 */
                {   size_t offset2=99999999;
                    size_t const ml2 = searchMax(ctx, ip, iend, &offset2, maxSearches, mls);
                    int const gain2 = (int)(ml2*4 - ZSTD_highbit((U32)offset2+1));   /* raw approx */
                    int const gain1 = (int)(matchLength*4 - ZSTD_highbit((U32)offset+1) + 7);
                    if ((ml2 >= MINMATCH) && (gain2 > gain1)) {
                        matchLength = ml2, offset = offset2, start = ip;
                        continue;
            }   }   }
            break;  /* nothing found : store previous solution */
        }

        /* catch up */
        if (offset) {
            U32 matchIndex = (U32)((start-base) - offset);
            const BYTE* match = (matchIndex < dictLimit) ? dictBase + matchIndex : base + matchIndex;
            const BYTE* const mStart = (matchIndex < dictLimit) ? dictStart : prefixStart;
            while ((start>anchor) && (match>mStart) && (start[-1] == match[-1])) { start--; match--; matchLength++; }  /* catch up */
            offset_2 = offset_1; offset_1 = offset;
        }

        /* store sequence */
_storeSequence:
        {   size_t const litLength = start - anchor;
            ZSTD_storeSeq(seqStorePtr, litLength, anchor, offset, matchLength-MINMATCH);
            anchor = ip = start + matchLength;
        }

        /* check immediate repcode */
        while (ip <= ilimit) {
            const U32 repIndex = (U32)((ip-base) - offset_2);
            const BYTE* const repBase = repIndex < dictLimit ? dictBase : base;
            const BYTE* const repMatch = repBase + repIndex;
            if ((U32)((dictLimit-1) - repIndex) >= 3)   /* intentional overflow */
            if (MEM_read32(ip) == MEM_read32(repMatch)) {
                /* repcode detected we should take it */
                const BYTE* const repEnd = repIndex < dictLimit ? dictEnd : iend;
                matchLength = ZSTD_count_2segments(ip+MINMATCH, repMatch+MINMATCH, iend, repEnd, prefixStart) + MINMATCH;
                offset = offset_2; offset_2 = offset_1; offset_1 = offset;   /* swap offset history */
                ZSTD_storeSeq(seqStorePtr, 0, anchor, 0, matchLength-MINMATCH);
                ip += matchLength;
                anchor = ip;
                continue;   /* faster when present ... (?) */
            }
            break;
    }   }

    /* Last Literals */
    {   size_t const lastLLSize = iend - anchor;
        memcpy(seqStorePtr->lit, anchor, lastLLSize);
        seqStorePtr->lit += lastLLSize;
    }
}

void ZSTD_compressBlock_greedy_extDict(ZSTD_CCtx* ctx, const void* src, size_t srcSize)
{
    ZSTD_compressBlock_lazy_extDict_generic(ctx, src, srcSize, 0, 0);
}

static void ZSTD_compressBlock_lazy_extDict(ZSTD_CCtx* ctx, const void* src, size_t srcSize)
{
    ZSTD_compressBlock_lazy_extDict_generic(ctx, src, srcSize, 0, 1);
}

static void ZSTD_compressBlock_lazy2_extDict(ZSTD_CCtx* ctx, const void* src, size_t srcSize)
{
    ZSTD_compressBlock_lazy_extDict_generic(ctx, src, srcSize, 0, 2);
}

static void ZSTD_compressBlock_btlazy2_extDict(ZSTD_CCtx* ctx, const void* src, size_t srcSize)
{
    ZSTD_compressBlock_lazy_extDict_generic(ctx, src, srcSize, 1, 2);
}

static void ZSTD_compressBlock_btopt_extDict(ZSTD_CCtx* ctx, const void* src, size_t srcSize)
{
    ZSTD_compressBlock_opt_extDict_generic(ctx, src, srcSize, 2);
}


typedef void (*ZSTD_blockCompressor) (ZSTD_CCtx* ctx, const void* src, size_t srcSize);

static ZSTD_blockCompressor ZSTD_selectBlockCompressor(ZSTD_strategy strat, int extDict)
{
    static const ZSTD_blockCompressor blockCompressor[2][6] = {
        { ZSTD_compressBlock_fast, ZSTD_compressBlock_greedy, ZSTD_compressBlock_lazy, ZSTD_compressBlock_lazy2, ZSTD_compressBlock_btlazy2, ZSTD_compressBlock_btopt },
        { ZSTD_compressBlock_fast_extDict, ZSTD_compressBlock_greedy_extDict, ZSTD_compressBlock_lazy_extDict,ZSTD_compressBlock_lazy2_extDict, ZSTD_compressBlock_btlazy2_extDict, ZSTD_compressBlock_btopt_extDict }
    };

    return blockCompressor[extDict][(U32)strat];
}


static size_t ZSTD_compressBlock_internal(ZSTD_CCtx* zc, void* dst, size_t dstCapacity, const void* src, size_t srcSize)
{
    ZSTD_blockCompressor blockCompressor = ZSTD_selectBlockCompressor(zc->params.cParams.strategy, zc->lowLimit < zc->dictLimit);
    if (srcSize < MIN_CBLOCK_SIZE+ZSTD_blockHeaderSize+1) return 0;   /* don't even attempt compression below a certain srcSize */
    blockCompressor(zc, src, srcSize);
    return ZSTD_compressSequences(zc, dst, dstCapacity, srcSize);
}




static size_t ZSTD_compress_generic (ZSTD_CCtx* zc,
                                        void* dst, size_t dstCapacity,
                                  const void* src, size_t srcSize)
{
    size_t blockSize = zc->blockSize;
    size_t remaining = srcSize;
    const BYTE* ip = (const BYTE*)src;
    BYTE* const ostart = (BYTE*)dst;
    BYTE* op = ostart;
    const U32 maxDist = 1 << zc->params.cParams.windowLog;
    ZSTD_stats_t* stats = &zc->seqStore.stats;

    ZSTD_statsInit(stats);

    while (remaining) {
        size_t cSize;
        ZSTD_statsResetFreqs(stats);

        if (dstCapacity < ZSTD_blockHeaderSize + MIN_CBLOCK_SIZE) return ERROR(dstSize_tooSmall);   /* not enough space to store compressed block */
        if (remaining < blockSize) blockSize = remaining;

        if ((U32)(ip+blockSize - zc->base) > zc->loadedDictEnd + maxDist) {
            /* enforce maxDist */
            U32 const newLowLimit = (U32)(ip+blockSize - zc->base) - maxDist;
            if (zc->lowLimit < newLowLimit) zc->lowLimit = newLowLimit;
            if (zc->dictLimit < zc->lowLimit) zc->dictLimit = zc->lowLimit;
        }

        cSize = ZSTD_compressBlock_internal(zc, op+ZSTD_blockHeaderSize, dstCapacity-ZSTD_blockHeaderSize, ip, blockSize);
        if (ZSTD_isError(cSize)) return cSize;

        if (cSize == 0) {  /* block is not compressible */
            cSize = ZSTD_noCompressBlock(op, dstCapacity, ip, blockSize);
            if (ZSTD_isError(cSize)) return cSize;
        } else {
            op[0] = (BYTE)(cSize>>16);
            op[1] = (BYTE)(cSize>>8);
            op[2] = (BYTE)cSize;
            op[0] += (BYTE)(bt_compressed << 6); /* is a compressed block */
            cSize += 3;
        }

        remaining -= blockSize;
        dstCapacity -= cSize;
        ip += blockSize;
        op += cSize;
    }

    ZSTD_statsPrint(stats, zc->params.cParams.searchLength);
    return op-ostart;
}


static size_t ZSTD_compressContinue_internal (ZSTD_CCtx* zc,
                              void* dst, size_t dstCapacity,
                        const void* src, size_t srcSize,
                               U32 frame)
{
    const BYTE* const ip = (const BYTE*) src;
    size_t hbSize = 0;

    if (frame && (zc->stage==0)) {
        hbSize = zc->hbSize;
        if (dstCapacity <= hbSize) return ERROR(dstSize_tooSmall);
        zc->stage = 1;
        memcpy(dst, zc->headerBuffer, hbSize);
        dstCapacity -= hbSize;
        dst = (char*)dst + hbSize;
    }

    /* Check if blocks follow each other */
    if (src != zc->nextSrc) {
        /* not contiguous */
        size_t const delta = zc->nextSrc - ip;
        zc->lowLimit = zc->dictLimit;
        zc->dictLimit = (U32)(zc->nextSrc - zc->base);
        zc->dictBase = zc->base;
        zc->base -= delta;
        zc->nextToUpdate = zc->dictLimit;
        if (zc->dictLimit - zc->lowLimit < 8) zc->lowLimit = zc->dictLimit;   /* too small extDict */
    }

    /* preemptive overflow correction */
    if (zc->lowLimit > (1<<30)) {
        U32 const btplus = (zc->params.cParams.strategy == ZSTD_btlazy2) || (zc->params.cParams.strategy == ZSTD_btopt);
        U32 const chainMask = (1 << (zc->params.cParams.chainLog - btplus)) - 1;
        U32 const newLowLimit = zc->lowLimit & chainMask;   /* preserve position % chainSize */
        U32 const correction = zc->lowLimit - newLowLimit;
        ZSTD_reduceIndex(zc, correction);
        zc->base += correction;
        zc->dictBase += correction;
        zc->lowLimit = newLowLimit;
        zc->dictLimit -= correction;
        if (zc->nextToUpdate < correction) zc->nextToUpdate = 0;
        else zc->nextToUpdate -= correction;
    }

    /* if input and dictionary overlap : reduce dictionary (presumed modified by input) */
    if ((ip+srcSize > zc->dictBase + zc->lowLimit) && (ip < zc->dictBase + zc->dictLimit)) {
        zc->lowLimit = (U32)(ip + srcSize - zc->dictBase);
        if (zc->lowLimit > zc->dictLimit) zc->lowLimit = zc->dictLimit;
    }

    zc->nextSrc = ip + srcSize;
    {   size_t const cSize = frame ?
                             ZSTD_compress_generic (zc, dst, dstCapacity, src, srcSize) :
                             ZSTD_compressBlock_internal (zc, dst, dstCapacity, src, srcSize);
        if (ZSTD_isError(cSize)) return cSize;
        return cSize + hbSize;
    }
}


size_t ZSTD_compressContinue (ZSTD_CCtx* zc,
                              void* dst, size_t dstCapacity,
                        const void* src, size_t srcSize)
{
    return ZSTD_compressContinue_internal(zc, dst, dstCapacity, src, srcSize, 1);
}


size_t ZSTD_compressBlock(ZSTD_CCtx* zc, void* dst, size_t dstCapacity, const void* src, size_t srcSize)
{
    if (srcSize > ZSTD_BLOCKSIZE_MAX) return ERROR(srcSize_wrong);
    zc->params.cParams.searchLength = MINMATCH; /* force ZSTD_btopt to MINMATCH in block mode */
    ZSTD_LOG_BLOCK("%p: ZSTD_compressBlock searchLength=%d\n", zc->base, zc->params.searchLength);
    return ZSTD_compressContinue_internal(zc, dst, dstCapacity, src, srcSize, 0);
}


static size_t ZSTD_loadDictionaryContent(ZSTD_CCtx* zc, const void* src, size_t srcSize)
{
    const BYTE* const ip = (const BYTE*) src;
    const BYTE* const iend = ip + srcSize;

    /* input becomes current prefix */
    zc->lowLimit = zc->dictLimit;
    zc->dictLimit = (U32)(zc->nextSrc - zc->base);
    zc->dictBase = zc->base;
    zc->base += ip - zc->nextSrc;
    zc->nextToUpdate = zc->dictLimit;
    zc->loadedDictEnd = (U32)(iend - zc->base);

    zc->nextSrc = iend;
    if (srcSize <= 8) return 0;

    switch(zc->params.cParams.strategy)
    {
    case ZSTD_fast:
        ZSTD_fillHashTable (zc, iend, zc->params.cParams.searchLength);
        break;

    case ZSTD_greedy:
    case ZSTD_lazy:
    case ZSTD_lazy2:
        ZSTD_insertAndFindFirstIndex (zc, iend-8, zc->params.cParams.searchLength);
        break;

    case ZSTD_btlazy2:
    case ZSTD_btopt:
        ZSTD_updateTree(zc, iend-8, iend, 1 << zc->params.cParams.searchLog, zc->params.cParams.searchLength);
        break;

    default:
        return ERROR(GENERIC);   /* strategy doesn't exist; impossible */
    }

    zc->nextToUpdate = zc->loadedDictEnd;
    return 0;
}


/* Dictionary format :
     Magic == ZSTD_DICT_MAGIC (4 bytes)
     HUF_writeCTable(256)
     Dictionary content
*/
/*! ZSTD_loadDictEntropyStats() :
    @return : size read from dictionary */
static size_t ZSTD_loadDictEntropyStats(ZSTD_CCtx* zc, const void* dict, size_t dictSize)
{
    /* note : magic number already checked */
    size_t offcodeHeaderSize, matchlengthHeaderSize, litlengthHeaderSize, errorCode;
    short offcodeNCount[MaxOff+1];
    unsigned offcodeMaxValue = MaxOff, offcodeLog = OffFSELog;
    short matchlengthNCount[MaxML+1];
    unsigned matchlengthMaxValue = MaxML, matchlengthLog = MLFSELog;
    short litlengthNCount[MaxLL+1];
    unsigned litlengthMaxValue = MaxLL, litlengthLog = LLFSELog;

    size_t const hufHeaderSize = HUF_readCTable(zc->hufTable, 255, dict, dictSize);
    if (HUF_isError(hufHeaderSize)) return ERROR(dictionary_corrupted);
    zc->flagStaticTables = 1;
    dict = (const char*)dict + hufHeaderSize;
    dictSize -= hufHeaderSize;

    offcodeHeaderSize = FSE_readNCount(offcodeNCount, &offcodeMaxValue, &offcodeLog, dict, dictSize);
    if (FSE_isError(offcodeHeaderSize)) return ERROR(dictionary_corrupted);
    errorCode = FSE_buildCTable(zc->offcodeCTable, offcodeNCount, offcodeMaxValue, offcodeLog);
    if (FSE_isError(errorCode)) return ERROR(dictionary_corrupted);
    dict = (const char*)dict + offcodeHeaderSize;
    dictSize -= offcodeHeaderSize;

    matchlengthHeaderSize = FSE_readNCount(matchlengthNCount, &matchlengthMaxValue, &matchlengthLog, dict, dictSize);
    if (FSE_isError(matchlengthHeaderSize)) return ERROR(dictionary_corrupted);
    errorCode = FSE_buildCTable(zc->matchlengthCTable, matchlengthNCount, matchlengthMaxValue, matchlengthLog);
    if (FSE_isError(errorCode)) return ERROR(dictionary_corrupted);
    dict = (const char*)dict + matchlengthHeaderSize;
    dictSize -= matchlengthHeaderSize;

    litlengthHeaderSize = FSE_readNCount(litlengthNCount, &litlengthMaxValue, &litlengthLog, dict, dictSize);
    if (FSE_isError(litlengthHeaderSize)) return ERROR(dictionary_corrupted);
    errorCode = FSE_buildCTable(zc->litlengthCTable, litlengthNCount, litlengthMaxValue, litlengthLog);
    if (FSE_isError(errorCode)) return ERROR(dictionary_corrupted);

    return hufHeaderSize + offcodeHeaderSize + matchlengthHeaderSize + litlengthHeaderSize;
}

/** ZSTD_compress_insertDictionary() :
*   @return : 0, or an error code */
static size_t ZSTD_compress_insertDictionary(ZSTD_CCtx* zc, const void* dict, size_t dictSize)
{
    if ((dict==NULL) || (dictSize<=4)) return 0;

    /* default : dict is pure content */
    if (MEM_readLE32(dict) != ZSTD_DICT_MAGIC) return ZSTD_loadDictionaryContent(zc, dict, dictSize);

    /* known magic number : dict is parsed for entropy stats and content */
    {   size_t const eSize = ZSTD_loadDictEntropyStats(zc, (const char*)dict+4 /* skip magic */, dictSize-4) + 4;
        if (ZSTD_isError(eSize)) return eSize;
        return ZSTD_loadDictionaryContent(zc, (const char*)dict+eSize, dictSize-eSize);
    }
}

/*! ZSTD_compressBegin_internal() :
*   @return : 0, or an error code */
static size_t ZSTD_compressBegin_internal(ZSTD_CCtx* zc,
                             const void* dict, size_t dictSize,
                                   ZSTD_parameters params, U64 pledgedSrcSize)
{
    U32 hashLog3 = (pledgedSrcSize || pledgedSrcSize >= 8192) ? ZSTD_HASHLOG3_MAX : ((pledgedSrcSize >= 2048) ? ZSTD_HASHLOG3_MIN + 1 : ZSTD_HASHLOG3_MIN);  
    zc->hashLog3 = (params.cParams.searchLength==3) ? hashLog3 : 0;
//    printf("windowLog=%d hashLog=%d hashLog3=%d \n", params.windowLog, params.hashLog, zc->hashLog3);

    { size_t const errorCode = ZSTD_resetCCtx_advanced(zc, params);
      if (ZSTD_isError(errorCode)) return errorCode; }

    /* Write Frame Header into ctx headerBuffer */
    MEM_writeLE32(zc->headerBuffer, ZSTD_MAGICNUMBER);
    {   BYTE* const op = (BYTE*)zc->headerBuffer;
        U32 const fcsId = (pledgedSrcSize>0) + (pledgedSrcSize>=256) + (pledgedSrcSize>=65536+256);   /* 0-3 */
        BYTE fdescriptor = (BYTE)(params.cParams.windowLog - ZSTD_WINDOWLOG_ABSOLUTEMIN);   /* windowLog : 4 KB - 128 MB */
        fdescriptor |= (BYTE)((params.cParams.searchLength==3)<<4);   /* mml : 3-4 */
        fdescriptor |= (BYTE)(fcsId << 6);
        op[4] = fdescriptor;
        switch(fcsId)
        {
            default:   /* impossible */
            case 0 : break;
            case 1 : op[5] = (BYTE)(pledgedSrcSize); break;
            case 2 : MEM_writeLE16(op+5, (U16)(pledgedSrcSize-256)); break;
            case 3 : MEM_writeLE64(op+5, (U64)(pledgedSrcSize)); break;
        }
        zc->hbSize = ZSTD_frameHeaderSize_min + ZSTD_fcs_fieldSize[fcsId];
    }

    zc->stage = 0;
    return ZSTD_compress_insertDictionary(zc, dict, dictSize);
}


/*! ZSTD_compressBegin_advanced() :
*   @return : 0, or an error code */
size_t ZSTD_compressBegin_advanced(ZSTD_CCtx* zc,
                             const void* dict, size_t dictSize,
                                   ZSTD_parameters params, U64 pledgedSrcSize)
{
    /* compression parameters verification and optimization */
    { size_t const errorCode = ZSTD_checkCParams_advanced(params.cParams, pledgedSrcSize);
      if (ZSTD_isError(errorCode)) return errorCode; }

    return ZSTD_compressBegin_internal(zc, dict, dictSize, params, pledgedSrcSize);
}


size_t ZSTD_compressBegin_usingDict(ZSTD_CCtx* zc, const void* dict, size_t dictSize, int compressionLevel)
{
    ZSTD_parameters params;
    params.cParams = ZSTD_getCParams(compressionLevel, 0, dictSize);
    params.fParams.contentSizeFlag = 0;
    ZSTD_adjustCParams(&params.cParams, 0, dictSize);
    ZSTD_LOG_BLOCK("%p: ZSTD_compressBegin_usingDict compressionLevel=%d\n", zc->base, compressionLevel);
    return ZSTD_compressBegin_internal(zc, dict, dictSize, params, 0);
}


size_t ZSTD_compressBegin_targetSrcSize(ZSTD_CCtx* zc, const void* dict, size_t dictSize, size_t targetSrcSize, int compressionLevel)
{
    ZSTD_parameters params;
    params.cParams = ZSTD_getCParams(compressionLevel, targetSrcSize, dictSize);
    params.fParams.contentSizeFlag = 1;
    ZSTD_adjustCParams(&params.cParams, targetSrcSize, dictSize);
    ZSTD_LOG_BLOCK("%p: ZSTD_compressBegin_targetSrcSize compressionLevel=%d\n", zc->base, compressionLevel);
    return ZSTD_compressBegin_internal(zc, dict, dictSize, params, targetSrcSize);
}


size_t ZSTD_compressBegin(ZSTD_CCtx* zc, int compressionLevel)
{
    ZSTD_LOG_BLOCK("%p: ZSTD_compressBegin compressionLevel=%d\n", zc->base, compressionLevel);
    return ZSTD_compressBegin_usingDict(zc, NULL, 0, compressionLevel);
}


/*! ZSTD_compressEnd() :
*   Write frame epilogue.
*   @return : nb of bytes written into dst (or an error code) */
size_t ZSTD_compressEnd(ZSTD_CCtx* zc, void* dst, size_t dstCapacity)
{
    BYTE* op = (BYTE*)dst;
    size_t hbSize = 0;

    /* special case : empty frame : header still within internal buffer */
    if (zc->stage==0) {
        hbSize = zc->hbSize;
        if (dstCapacity <= hbSize) return ERROR(dstSize_tooSmall);
        zc->stage = 1;
        memcpy(dst, zc->headerBuffer, hbSize);
        dstCapacity -= hbSize;
        op += hbSize;
    }

    /* frame epilogue */
    if (dstCapacity < 3) return ERROR(dstSize_tooSmall);
    op[0] = (BYTE)(bt_end << 6);
    op[1] = 0;
    op[2] = 0;

    return 3+hbSize;
}


size_t ZSTD_compress_usingPreparedCCtx(ZSTD_CCtx* cctx, const ZSTD_CCtx* preparedCCtx,
                                       void* dst, size_t dstCapacity,
                                 const void* src, size_t srcSize)
{
    {   size_t const errorCode = ZSTD_copyCCtx(cctx, preparedCCtx);
        if (ZSTD_isError(errorCode)) return errorCode;
    }
    {   size_t const cSize = ZSTD_compressContinue(cctx, dst, dstCapacity, src, srcSize);
        if (ZSTD_isError(cSize)) return cSize;
        {   size_t const endSize = ZSTD_compressEnd(cctx, (char*)dst+cSize, dstCapacity-cSize);
            if (ZSTD_isError(endSize)) return endSize;
            return cSize + endSize;
    }   }
}


static size_t ZSTD_compress_internal (ZSTD_CCtx* ctx,
                               void* dst, size_t dstCapacity,
                         const void* src, size_t srcSize,
                         const void* dict,size_t dictSize,
                               ZSTD_parameters params)
{
    BYTE* const ostart = (BYTE*)dst;
    BYTE* op = ostart;

    /* Init */
    { size_t const errorCode = ZSTD_compressBegin_internal(ctx, dict, dictSize, params, srcSize);
      if(ZSTD_isError(errorCode)) return errorCode; }

    /* body (compression) */
    { size_t const oSize = ZSTD_compressContinue (ctx, op,  dstCapacity, src, srcSize);
      if(ZSTD_isError(oSize)) return oSize;
      op += oSize;
      dstCapacity -= oSize; }

    /* Close frame */
    { size_t const oSize = ZSTD_compressEnd(ctx, op, dstCapacity);
      if(ZSTD_isError(oSize)) return oSize;
      op += oSize; }

    return (op - ostart);
}

size_t ZSTD_compress_advanced (ZSTD_CCtx* ctx,
                               void* dst, size_t dstCapacity,
                         const void* src, size_t srcSize,
                         const void* dict,size_t dictSize,
                               ZSTD_parameters params)
{
    size_t const errorCode = ZSTD_checkCParams_advanced(params.cParams, srcSize);
    if (ZSTD_isError(errorCode)) return errorCode;
    return ZSTD_compress_internal(ctx, dst, dstCapacity, src, srcSize, dict, dictSize, params);
}

size_t ZSTD_compress_usingDict(ZSTD_CCtx* ctx, void* dst, size_t dstCapacity, const void* src, size_t srcSize, const void* dict, size_t dictSize, int compressionLevel)
{
    ZSTD_parameters params;
    ZSTD_LOG_BLOCK("%p: ZSTD_compress_usingDict srcSize=%d dictSize=%d compressionLevel=%d\n", ctx->base, (int)srcSize, (int)dictSize, compressionLevel);
    params.cParams =  ZSTD_getCParams(compressionLevel, srcSize, dictSize);
    params.fParams.contentSizeFlag = 1;
    ZSTD_adjustCParams(&params.cParams, srcSize, dictSize);
    return ZSTD_compress_internal(ctx, dst, dstCapacity, src, srcSize, dict, dictSize, params);
}

size_t ZSTD_compressCCtx (ZSTD_CCtx* ctx, void* dst, size_t dstCapacity, const void* src, size_t srcSize, int compressionLevel)
{
    ZSTD_LOG_BLOCK("%p: ZSTD_compressCCtx srcSize=%d compressionLevel=%d\n", ctx->base, (int)srcSize, compressionLevel);
    return ZSTD_compress_usingDict(ctx, dst, dstCapacity, src, srcSize, NULL, 0, compressionLevel);
}

size_t ZSTD_compress(void* dst, size_t dstCapacity, const void* src, size_t srcSize, int compressionLevel)
{
    size_t result;
    ZSTD_CCtx ctxBody;
    memset(&ctxBody, 0, sizeof(ctxBody));
    result = ZSTD_compressCCtx(&ctxBody, dst, dstCapacity, src, srcSize, compressionLevel);
    free(ctxBody.workSpace);   /* can't free ctxBody, since it's on stack; just free heap content */
    return result;
}


/*-=====  Pre-defined compression levels  =====-*/

#define ZSTD_MAX_CLEVEL 22
unsigned ZSTD_maxCLevel(void) { return ZSTD_MAX_CLEVEL; }

static const ZSTD_compressionParameters ZSTD_defaultCParameters[4][ZSTD_MAX_CLEVEL+1] = {
{   /* "default" */
    /* W,  C,  H,  S,  L, SL, strat */
    {  0,  0,  0,  0,  0,  0, ZSTD_fast    },  /* level  0 - never used */
    { 19, 13, 14,  1,  7,  4, ZSTD_fast    },  /* level  1 */
    { 19, 15, 16,  1,  6,  4, ZSTD_fast    },  /* level  2 */
    { 20, 18, 20,  1,  6,  4, ZSTD_fast    },  /* level  3 */
    { 20, 13, 17,  2,  5,  4, ZSTD_greedy  },  /* level  4.*/
    { 20, 15, 18,  3,  5,  4, ZSTD_greedy  },  /* level  5 */
    { 21, 16, 19,  2,  5,  4, ZSTD_lazy    },  /* level  6 */
    { 21, 17, 20,  3,  5,  4, ZSTD_lazy    },  /* level  7 */
    { 21, 18, 20,  3,  5,  4, ZSTD_lazy2   },  /* level  8.*/
    { 21, 20, 20,  3,  5,  4, ZSTD_lazy2   },  /* level  9 */
    { 21, 19, 21,  4,  5,  4, ZSTD_lazy2   },  /* level 10 */
    { 22, 20, 22,  4,  5,  4, ZSTD_lazy2   },  /* level 11 */
    { 22, 20, 22,  5,  5,  4, ZSTD_lazy2   },  /* level 12 */
    { 22, 21, 22,  5,  5,  4, ZSTD_lazy2   },  /* level 13 */
    { 22, 21, 22,  6,  5,  4, ZSTD_lazy2   },  /* level 14 */
    { 22, 21, 21,  5,  5,  4, ZSTD_btlazy2 },  /* level 15 */
    { 23, 22, 22,  5,  5,  4, ZSTD_btlazy2 },  /* level 16 */
    { 23, 22, 22,  6,  5, 22, ZSTD_btopt   },  /* level 17 */
    { 22, 22, 22,  5,  3, 44, ZSTD_btopt   },  /* level 18 */
    { 23, 24, 22,  7,  3, 44, ZSTD_btopt   },  /* level 19 */
    { 25, 26, 22,  7,  3, 71, ZSTD_btopt   },  /* level 20 */
    { 26, 26, 24,  7,  3,256, ZSTD_btopt   },  /* level 21 */
    { 27, 28, 26,  9,  3,256, ZSTD_btopt   },  /* level 22 */
},
{   /* for srcSize <= 256 KB */
    /* W,  C,  H,  S,  L,  T, strat */
    {  0,  0,  0,  0,  0,  0, ZSTD_fast    },  /* level  0 */
    { 18, 14, 15,  1,  6,  4, ZSTD_fast    },  /* level  1 */
    { 18, 14, 16,  1,  5,  4, ZSTD_fast    },  /* level  2 */
    { 18, 14, 17,  1,  5,  4, ZSTD_fast    },  /* level  3.*/
    { 18, 14, 15,  4,  4,  4, ZSTD_greedy  },  /* level  4 */
    { 18, 16, 17,  4,  4,  4, ZSTD_greedy  },  /* level  5 */
    { 18, 17, 17,  3,  4,  4, ZSTD_lazy    },  /* level  6 */
    { 18, 17, 17,  4,  4,  4, ZSTD_lazy    },  /* level  7 */
    { 18, 17, 17,  4,  4,  4, ZSTD_lazy2   },  /* level  8 */
    { 18, 17, 17,  5,  4,  4, ZSTD_lazy2   },  /* level  9 */
    { 18, 17, 17,  6,  4,  4, ZSTD_lazy2   },  /* level 10 */
    { 18, 17, 17,  7,  4,  4, ZSTD_lazy2   },  /* level 11 */
    { 18, 18, 17,  4,  4,  4, ZSTD_btlazy2 },  /* level 12 */
    { 18, 19, 17,  7,  4,  4, ZSTD_btlazy2 },  /* level 13.*/
    { 18, 17, 19,  8,  4, 24, ZSTD_btopt   },  /* level 14.*/
    { 18, 19, 19,  8,  4, 48, ZSTD_btopt   },  /* level 15.*/
    { 18, 19, 18,  9,  4,128, ZSTD_btopt   },  /* level 16.*/
    { 18, 19, 18,  9,  4,192, ZSTD_btopt   },  /* level 17.*/
    { 18, 19, 18,  9,  4,256, ZSTD_btopt   },  /* level 18.*/
    { 18, 19, 18, 10,  4,256, ZSTD_btopt   },  /* level 19.*/
    { 18, 19, 18, 11,  4,256, ZSTD_btopt   },  /* level 20.*/
    { 18, 19, 18, 12,  4,256, ZSTD_btopt   },  /* level 21.*/
    { 18, 19, 18, 12,  4,256, ZSTD_btopt   },  /* level 22*/
},
{   /* for srcSize <= 128 KB */
    /* W,  C,  H,  S,  L,  T, strat */
    {  0,  0,  0,  0,  0,  0, ZSTD_fast    },  /* level  0 - never used */
    { 17, 12, 13,  1,  6,  4, ZSTD_fast    },  /* level  1 */
    { 17, 13, 16,  1,  5,  4, ZSTD_fast    },  /* level  2 */
    { 17, 13, 14,  2,  5,  4, ZSTD_greedy  },  /* level  3 */
    { 17, 13, 15,  3,  4,  4, ZSTD_greedy  },  /* level  4 */
    { 17, 15, 17,  4,  4,  4, ZSTD_greedy  },  /* level  5 */
    { 17, 16, 17,  3,  4,  4, ZSTD_lazy    },  /* level  6 */
    { 17, 15, 17,  4,  4,  4, ZSTD_lazy2   },  /* level  7 */
    { 17, 17, 17,  4,  4,  4, ZSTD_lazy2   },  /* level  8 */
    { 17, 17, 17,  5,  4,  4, ZSTD_lazy2   },  /* level  9 */
    { 17, 17, 17,  6,  4,  4, ZSTD_lazy2   },  /* level 10 */
    { 17, 17, 17,  7,  4,  4, ZSTD_lazy2   },  /* level 11 */
    { 17, 17, 17,  8,  4,  4, ZSTD_lazy2   },  /* level 12 */
    { 17, 18, 17,  6,  4,  4, ZSTD_btlazy2 },  /* level 13.*/
    { 17, 17, 17,  7,  3,  8, ZSTD_btopt   },  /* level 14.*/
    { 17, 17, 17,  7,  3, 16, ZSTD_btopt   },  /* level 15.*/
    { 17, 18, 17,  7,  3, 32, ZSTD_btopt   },  /* level 16.*/
    { 17, 18, 17,  7,  3, 64, ZSTD_btopt   },  /* level 17.*/
    { 17, 18, 17,  7,  3,256, ZSTD_btopt   },  /* level 18.*/
    { 17, 18, 17,  8,  3,256, ZSTD_btopt   },  /* level 19.*/
    { 17, 18, 17,  9,  3,256, ZSTD_btopt   },  /* level 20.*/
    { 17, 18, 17, 10,  3,256, ZSTD_btopt   },  /* level 21.*/
    { 17, 18, 17, 11,  3,256, ZSTD_btopt   },  /* level 22.*/
},
{   /* for srcSize <= 16 KB */
    /* W,  C,  H,  S,  L,  T, strat */
    {  0,  0,  0,  0,  0,  0, ZSTD_fast    },  /* level  0 -- never used */
    { 14, 14, 14,  1,  4,  4, ZSTD_fast    },  /* level  1 */
    { 14, 14, 15,  1,  4,  4, ZSTD_fast    },  /* level  2 */
    { 14, 14, 14,  4,  4,  4, ZSTD_greedy  },  /* level  3.*/
    { 14, 14, 14,  3,  4,  4, ZSTD_lazy    },  /* level  4.*/
    { 14, 14, 14,  4,  4,  4, ZSTD_lazy2   },  /* level  5 */
    { 14, 14, 14,  5,  4,  4, ZSTD_lazy2   },  /* level  6 */
    { 14, 14, 14,  6,  4,  4, ZSTD_lazy2   },  /* level  7.*/
    { 14, 14, 14,  7,  4,  4, ZSTD_lazy2   },  /* level  8.*/
    { 14, 15, 14,  6,  4,  4, ZSTD_btlazy2 },  /* level  9.*/
    { 14, 15, 14,  3,  3,  6, ZSTD_btopt   },  /* level 10.*/
    { 14, 15, 14,  6,  3,  8, ZSTD_btopt   },  /* level 11.*/
    { 14, 15, 14,  6,  3, 16, ZSTD_btopt   },  /* level 12.*/
    { 14, 15, 14,  6,  3, 24, ZSTD_btopt   },  /* level 13.*/
    { 14, 15, 15,  6,  3, 48, ZSTD_btopt   },  /* level 14.*/
    { 14, 15, 15,  6,  3, 64, ZSTD_btopt   },  /* level 15.*/
    { 14, 15, 15,  6,  3, 96, ZSTD_btopt   },  /* level 16.*/
    { 14, 15, 15,  6,  3,128, ZSTD_btopt   },  /* level 17.*/
    { 14, 15, 15,  6,  3,256, ZSTD_btopt   },  /* level 18.*/
    { 14, 15, 15,  7,  3,256, ZSTD_btopt   },  /* level 19.*/
    { 14, 15, 15,  8,  3,256, ZSTD_btopt   },  /* level 20.*/
    { 14, 15, 15,  9,  3,256, ZSTD_btopt   },  /* level 21.*/
    { 14, 15, 15, 10,  3,256, ZSTD_btopt   },  /* level 22.*/
},
};

/*! ZSTD_getParams() :
*   @return ZSTD_parameters structure for a selected compression level and srcSize.
*   `srcSize` value is optional, select 0 if not known */
ZSTD_compressionParameters ZSTD_getCParams(int compressionLevel, U64 srcSize, size_t dictSize)
{
    ZSTD_compressionParameters cp;
    size_t const addedSize = srcSize ? 0 : 500;
    U64 const rSize = srcSize+dictSize ? srcSize+dictSize+addedSize : (U64)-1;
    U32 const tableID = (rSize <= 256 KB) + (rSize <= 128 KB) + (rSize <= 16 KB);   /* intentional underflow for srcSizeHint == 0 */
    if (compressionLevel<=0) compressionLevel = 1;
    if (compressionLevel > ZSTD_MAX_CLEVEL) compressionLevel = ZSTD_MAX_CLEVEL;
    cp = ZSTD_defaultCParameters[tableID][compressionLevel];
    if (MEM_32bits()) {   /* auto-correction, for 32-bits mode */
        if (cp.windowLog > ZSTD_WINDOWLOG_MAX) cp.windowLog = ZSTD_WINDOWLOG_MAX;
        if (cp.chainLog > ZSTD_CHAINLOG_MAX) cp.chainLog = ZSTD_CHAINLOG_MAX;
        if (cp.hashLog > ZSTD_HASHLOG_MAX) cp.hashLog = ZSTD_HASHLOG_MAX;
    }
    return cp;
}<|MERGE_RESOLUTION|>--- conflicted
+++ resolved
@@ -220,13 +220,8 @@
     const size_t tokenSpace = blockSize + 11*maxNbSeq;
     const size_t chainSize = (params.cParams.strategy == ZSTD_fast) ? 0 : (1 << params.cParams.chainLog);
     const size_t hSize = 1 << params.cParams.hashLog;
-<<<<<<< HEAD
     const size_t h3Size = (zc->hashLog3) ? 1 << zc->hashLog3 : 0;
-    const size_t tableSpace = (contentSize + hSize + h3Size) * sizeof(U32);
-=======
-    const size_t h3Size = (params.cParams.searchLength==3) ? (1 << HASHLOG3) : 0;
     const size_t tableSpace = (chainSize + hSize + h3Size) * sizeof(U32);
->>>>>>> 8a57b928
 
     /* Check if workSpace is large enough, alloc a new one if needed */
     {   size_t const optSpace = ((MaxML+1) + (MaxLL+1) + (1<<Offbits) + (1<<Litbits))*sizeof(U32)
@@ -296,15 +291,10 @@
     ZSTD_resetCCtx_advanced(dstCCtx, srcCCtx->params);
 
     /* copy tables */
-    {   const size_t chaineSize = (srcCCtx->params.cParams.strategy == ZSTD_fast) ? 0 : (1 << srcCCtx->params.cParams.chainLog);
+    {   const size_t chainSize = (srcCCtx->params.cParams.strategy == ZSTD_fast) ? 0 : (1 << srcCCtx->params.cParams.chainLog);
         const size_t hSize = 1 << srcCCtx->params.cParams.hashLog;
-<<<<<<< HEAD
         const size_t h3Size = (srcCCtx->hashLog3) ? 1 << srcCCtx->hashLog3 : 0;
-        const size_t tableSpace = (contentSize + hSize + h3Size) * sizeof(U32);
-=======
-        const size_t h3Size = (srcCCtx->params.cParams.searchLength == 3) ? (1 << HASHLOG3) : 0;
-        const size_t tableSpace = (chaineSize + hSize + h3Size) * sizeof(U32);
->>>>>>> 8a57b928
+        const size_t tableSpace = (chainSize + hSize + h3Size) * sizeof(U32);
         memcpy(dstCCtx->workSpace, srcCCtx->workSpace, tableSpace);
     }
 
