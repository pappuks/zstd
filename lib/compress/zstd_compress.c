/*
 * Copyright (c) 2016-present, Yann Collet, Facebook, Inc.
 * All rights reserved.
 *
 * This source code is licensed under both the BSD-style license (found in the
 * LICENSE file in the root directory of this source tree) and the GPLv2 (found
 * in the COPYING file in the root directory of this source tree).
 * You may select, at your option, one of the above-listed licenses.
 */


/*-*************************************
*  Tuning parameters
***************************************/
#ifndef ZSTD_CLEVEL_DEFAULT
#  define ZSTD_CLEVEL_DEFAULT 3
#endif


/*-*************************************
*  Dependencies
***************************************/
#include <string.h>         /* memset */
#include "cpu.h"
#include "mem.h"
#define FSE_STATIC_LINKING_ONLY   /* FSE_encodeSymbol */
#include "fse.h"
#define HUF_STATIC_LINKING_ONLY
#include "huf.h"
#include "zstd_compress_internal.h"
#include "zstd_fast.h"
#include "zstd_double_fast.h"
#include "zstd_lazy.h"
#include "zstd_opt.h"
#include "zstd_ldm.h"


/*-*************************************
*  Helper functions
***************************************/
size_t ZSTD_compressBound(size_t srcSize) {
    return ZSTD_COMPRESSBOUND(srcSize);
}


/*-*************************************
*  Context memory management
***************************************/
struct ZSTD_CDict_s {
    void* dictBuffer;
    const void* dictContent;
    size_t dictContentSize;
    void* workspace;
    size_t workspaceSize;
    ZSTD_matchState_t matchState;
    ZSTD_compressedBlockState_t cBlockState;
    ZSTD_compressionParameters cParams;
    ZSTD_customMem customMem;
    U32 dictID;
};  /* typedef'd to ZSTD_CDict within "zstd.h" */

ZSTD_CCtx* ZSTD_createCCtx(void)
{
    return ZSTD_createCCtx_advanced(ZSTD_defaultCMem);
}

ZSTD_CCtx* ZSTD_createCCtx_advanced(ZSTD_customMem customMem)
{
    ZSTD_STATIC_ASSERT(zcss_init==0);
    ZSTD_STATIC_ASSERT(ZSTD_CONTENTSIZE_UNKNOWN==(0ULL - 1));
    if (!customMem.customAlloc ^ !customMem.customFree) return NULL;
    {   ZSTD_CCtx* const cctx = (ZSTD_CCtx*)ZSTD_calloc(sizeof(ZSTD_CCtx), customMem);
        if (!cctx) return NULL;
        cctx->customMem = customMem;
        cctx->requestedParams.compressionLevel = ZSTD_CLEVEL_DEFAULT;
        cctx->requestedParams.fParams.contentSizeFlag = 1;
        cctx->bmi2 = ZSTD_cpuid_bmi2(ZSTD_cpuid());
        return cctx;
    }
}

ZSTD_CCtx* ZSTD_initStaticCCtx(void *workspace, size_t workspaceSize)
{
    ZSTD_CCtx* const cctx = (ZSTD_CCtx*) workspace;
    if (workspaceSize <= sizeof(ZSTD_CCtx)) return NULL;  /* minimum size */
    if ((size_t)workspace & 7) return NULL;  /* must be 8-aligned */
    memset(workspace, 0, workspaceSize);   /* may be a bit generous, could memset be smaller ? */
    cctx->staticSize = workspaceSize;
    cctx->workSpace = (void*)(cctx+1);
    cctx->workSpaceSize = workspaceSize - sizeof(ZSTD_CCtx);

    /* statically sized space. entropyWorkspace never moves (but prev/next block swap places) */
    if (cctx->workSpaceSize < HUF_WORKSPACE_SIZE + 2 * sizeof(ZSTD_compressedBlockState_t)) return NULL;
    assert(((size_t)cctx->workSpace & (sizeof(void*)-1)) == 0);   /* ensure correct alignment */
    cctx->blockState.prevCBlock = (ZSTD_compressedBlockState_t*)cctx->workSpace;
    cctx->blockState.nextCBlock = cctx->blockState.prevCBlock + 1;
    {
        void* const ptr = cctx->blockState.nextCBlock + 1;
        cctx->entropyWorkspace = (U32*)ptr;
    }
    cctx->bmi2 = ZSTD_cpuid_bmi2(ZSTD_cpuid());
    return cctx;
}

size_t ZSTD_freeCCtx(ZSTD_CCtx* cctx)
{
    if (cctx==NULL) return 0;   /* support free on NULL */
    if (cctx->staticSize) return ERROR(memory_allocation);   /* not compatible with static CCtx */
    ZSTD_free(cctx->workSpace, cctx->customMem); cctx->workSpace = NULL;
    ZSTD_freeCDict(cctx->cdictLocal); cctx->cdictLocal = NULL;
#ifdef ZSTD_MULTITHREAD
    ZSTDMT_freeCCtx(cctx->mtctx); cctx->mtctx = NULL;
#endif
    ZSTD_free(cctx, cctx->customMem);
    return 0;   /* reserved as a potential error code in the future */
}


static size_t ZSTD_sizeof_mtctx(const ZSTD_CCtx* cctx)
{
#ifdef ZSTD_MULTITHREAD
    return ZSTDMT_sizeof_CCtx(cctx->mtctx);
#else
    (void) cctx;
    return 0;
#endif
}


size_t ZSTD_sizeof_CCtx(const ZSTD_CCtx* cctx)
{
    if (cctx==NULL) return 0;   /* support sizeof on NULL */
    return sizeof(*cctx) + cctx->workSpaceSize
           + ZSTD_sizeof_CDict(cctx->cdictLocal)
           + ZSTD_sizeof_mtctx(cctx);
}

size_t ZSTD_sizeof_CStream(const ZSTD_CStream* zcs)
{
    return ZSTD_sizeof_CCtx(zcs);  /* same object */
}

/* private API call, for dictBuilder only */
const seqStore_t* ZSTD_getSeqStore(const ZSTD_CCtx* ctx) { return &(ctx->seqStore); }

static ZSTD_compressionParameters ZSTD_getCParamsFromCCtxParams(
        ZSTD_CCtx_params CCtxParams, U64 srcSizeHint, size_t dictSize)
{
    DEBUGLOG(5, "ZSTD_getCParamsFromCCtxParams: srcSize = %u, dictSize = %u",
                (U32)srcSizeHint, (U32)dictSize);
    return (CCtxParams.compressionLevel == ZSTD_CLEVEL_CUSTOM) ?
                CCtxParams.cParams :
                ZSTD_getCParams(CCtxParams.compressionLevel, srcSizeHint, dictSize);
}

static void ZSTD_cLevelToCCtxParams_srcSize(ZSTD_CCtx_params* CCtxParams, U64 srcSize)
{
    DEBUGLOG(4, "ZSTD_cLevelToCCtxParams_srcSize: srcSize = %u",
                (U32)srcSize);
    CCtxParams->cParams = ZSTD_getCParamsFromCCtxParams(*CCtxParams, srcSize, 0);
    CCtxParams->compressionLevel = ZSTD_CLEVEL_CUSTOM;
}

static void ZSTD_cLevelToCCtxParams(ZSTD_CCtx_params* CCtxParams)
{
    DEBUGLOG(4, "ZSTD_cLevelToCCtxParams");
    ZSTD_cLevelToCCtxParams_srcSize(CCtxParams, ZSTD_CONTENTSIZE_UNKNOWN);
}

static ZSTD_CCtx_params ZSTD_makeCCtxParamsFromCParams(
        ZSTD_compressionParameters cParams)
{
    ZSTD_CCtx_params cctxParams;
    memset(&cctxParams, 0, sizeof(cctxParams));
    cctxParams.cParams = cParams;
    cctxParams.compressionLevel = ZSTD_CLEVEL_CUSTOM;
    return cctxParams;
}

static ZSTD_CCtx_params* ZSTD_createCCtxParams_advanced(
        ZSTD_customMem customMem)
{
    ZSTD_CCtx_params* params;
    if (!customMem.customAlloc ^ !customMem.customFree) return NULL;
    params = (ZSTD_CCtx_params*)ZSTD_calloc(
            sizeof(ZSTD_CCtx_params), customMem);
    if (!params) { return NULL; }
    params->customMem = customMem;
    params->compressionLevel = ZSTD_CLEVEL_DEFAULT;
    return params;
}

ZSTD_CCtx_params* ZSTD_createCCtxParams(void)
{
    return ZSTD_createCCtxParams_advanced(ZSTD_defaultCMem);
}

size_t ZSTD_freeCCtxParams(ZSTD_CCtx_params* params)
{
    if (params == NULL) { return 0; }
    ZSTD_free(params, params->customMem);
    return 0;
}

size_t ZSTD_resetCCtxParams(ZSTD_CCtx_params* params)
{
    return ZSTD_initCCtxParams(params, ZSTD_CLEVEL_DEFAULT);
}

size_t ZSTD_initCCtxParams(ZSTD_CCtx_params* cctxParams, int compressionLevel) {
    if (!cctxParams) { return ERROR(GENERIC); }
    memset(cctxParams, 0, sizeof(*cctxParams));
    cctxParams->compressionLevel = compressionLevel;
    return 0;
}

size_t ZSTD_initCCtxParams_advanced(ZSTD_CCtx_params* cctxParams, ZSTD_parameters params)
{
    if (!cctxParams) { return ERROR(GENERIC); }
    CHECK_F( ZSTD_checkCParams(params.cParams) );
    memset(cctxParams, 0, sizeof(*cctxParams));
    cctxParams->cParams = params.cParams;
    cctxParams->fParams = params.fParams;
    cctxParams->compressionLevel = ZSTD_CLEVEL_CUSTOM;
    return 0;
}

static ZSTD_CCtx_params ZSTD_assignParamsToCCtxParams(
        ZSTD_CCtx_params cctxParams, ZSTD_parameters params)
{
    ZSTD_CCtx_params ret = cctxParams;
    ret.cParams = params.cParams;
    ret.fParams = params.fParams;
    ret.compressionLevel = ZSTD_CLEVEL_CUSTOM;
    return ret;
}

#define CLAMPCHECK(val,min,max) {            \
    if (((val)<(min)) | ((val)>(max))) {     \
        return ERROR(parameter_outOfBound);  \
}   }


static int ZSTD_isUpdateAuthorized(ZSTD_cParameter param)
{
    switch(param)
    {
    case ZSTD_p_compressionLevel:
    case ZSTD_p_hashLog:
    case ZSTD_p_chainLog:
    case ZSTD_p_searchLog:
    case ZSTD_p_minMatch:
    case ZSTD_p_targetLength:
    case ZSTD_p_compressionStrategy:
    case ZSTD_p_compressLiterals:
        return 1;

    case ZSTD_p_format:
    case ZSTD_p_windowLog:
    case ZSTD_p_contentSizeFlag:
    case ZSTD_p_checksumFlag:
    case ZSTD_p_dictIDFlag:
    case ZSTD_p_forceMaxWindow :
    case ZSTD_p_nbWorkers:
    case ZSTD_p_jobSize:
    case ZSTD_p_overlapSizeLog:
    case ZSTD_p_enableLongDistanceMatching:
    case ZSTD_p_ldmHashLog:
    case ZSTD_p_ldmMinMatch:
    case ZSTD_p_ldmBucketSizeLog:
    case ZSTD_p_ldmHashEveryLog:
    default:
        return 0;
    }
}

size_t ZSTD_CCtx_setParameter(ZSTD_CCtx* cctx, ZSTD_cParameter param, unsigned value)
{
    DEBUGLOG(4, "ZSTD_CCtx_setParameter (%u, %u)", (U32)param, value);
    if (cctx->streamStage != zcss_init) {
        if (ZSTD_isUpdateAuthorized(param)) {
            cctx->cParamsChanged = 1;
        } else {
            return ERROR(stage_wrong);
    }   }

    switch(param)
    {
    case ZSTD_p_format :
        return ZSTD_CCtxParam_setParameter(&cctx->requestedParams, param, value);

    case ZSTD_p_compressionLevel:
        if (cctx->cdict) return ERROR(stage_wrong);
        return ZSTD_CCtxParam_setParameter(&cctx->requestedParams, param, value);

    case ZSTD_p_windowLog:
    case ZSTD_p_hashLog:
    case ZSTD_p_chainLog:
    case ZSTD_p_searchLog:
    case ZSTD_p_minMatch:
    case ZSTD_p_targetLength:
    case ZSTD_p_compressionStrategy:
        if (cctx->cdict) return ERROR(stage_wrong);
        if (value>0) {
            ZSTD_cLevelToCCtxParams_srcSize(&cctx->requestedParams, cctx->pledgedSrcSizePlusOne-1); /* Optimize cParams when srcSize is known */
        }
        return ZSTD_CCtxParam_setParameter(&cctx->requestedParams, param, value);

    case ZSTD_p_compressLiterals:
    case ZSTD_p_contentSizeFlag:
    case ZSTD_p_checksumFlag:
    case ZSTD_p_dictIDFlag:
        return ZSTD_CCtxParam_setParameter(&cctx->requestedParams, param, value);

    case ZSTD_p_forceMaxWindow :  /* Force back-references to remain < windowSize,
                                   * even when referencing into Dictionary content.
                                   * default : 0 when using a CDict, 1 when using a Prefix */
        return ZSTD_CCtxParam_setParameter(&cctx->requestedParams, param, value);

    case ZSTD_p_nbWorkers:
        if ((value>0) && cctx->staticSize) {
            return ERROR(parameter_unsupported);  /* MT not compatible with static alloc */
        }
        return ZSTD_CCtxParam_setParameter(&cctx->requestedParams, param, value);

    case ZSTD_p_jobSize:
    case ZSTD_p_overlapSizeLog:
        return ZSTD_CCtxParam_setParameter(&cctx->requestedParams, param, value);

    case ZSTD_p_enableLongDistanceMatching:
        if (cctx->cdict) return ERROR(stage_wrong);
        if (value>0)
            ZSTD_cLevelToCCtxParams_srcSize(&cctx->requestedParams, cctx->pledgedSrcSizePlusOne-1); /* Optimize cParams when srcSize is known */
        return ZSTD_CCtxParam_setParameter(&cctx->requestedParams, param, value);

    case ZSTD_p_ldmHashLog:
    case ZSTD_p_ldmMinMatch:
    case ZSTD_p_ldmBucketSizeLog:
    case ZSTD_p_ldmHashEveryLog:
        if (cctx->cdict) return ERROR(stage_wrong);
        return ZSTD_CCtxParam_setParameter(&cctx->requestedParams, param, value);

    default: return ERROR(parameter_unsupported);
    }
}

size_t ZSTD_CCtxParam_setParameter(
        ZSTD_CCtx_params* CCtxParams, ZSTD_cParameter param, unsigned value)
{
    DEBUGLOG(4, "ZSTD_CCtxParam_setParameter (%u, %u)", (U32)param, value);
    switch(param)
    {
    case ZSTD_p_format :
        if (value > (unsigned)ZSTD_f_zstd1_magicless)
            return ERROR(parameter_unsupported);
        CCtxParams->format = (ZSTD_format_e)value;
        return (size_t)CCtxParams->format;

    case ZSTD_p_compressionLevel : {
        int cLevel = (int)value;  /* cast expected to restore negative sign */
        if (cLevel > ZSTD_maxCLevel()) cLevel = ZSTD_maxCLevel();
        if (cLevel) {  /* 0 : does not change current level */
            CCtxParams->disableLiteralCompression = (cLevel<0);  /* negative levels disable huffman */
            CCtxParams->compressionLevel = cLevel;
        }
        if (CCtxParams->compressionLevel >= 0) return CCtxParams->compressionLevel;
        return 0;  /* return type (size_t) cannot represent negative values */
    }

    case ZSTD_p_windowLog :
        DEBUGLOG(4, "ZSTD_CCtxParam_setParameter: set windowLog=%u", value);
        if (value) {  /* 0 : does not change current windowLog */
            CLAMPCHECK(value, ZSTD_WINDOWLOG_MIN, ZSTD_WINDOWLOG_MAX);
            ZSTD_cLevelToCCtxParams(CCtxParams);
            CCtxParams->cParams.windowLog = value;
        }
        return CCtxParams->cParams.windowLog;

    case ZSTD_p_hashLog :
        if (value) { /* 0 : does not change current hashLog */
            CLAMPCHECK(value, ZSTD_HASHLOG_MIN, ZSTD_HASHLOG_MAX);
            ZSTD_cLevelToCCtxParams(CCtxParams);
            CCtxParams->cParams.hashLog = value;
        }
        return CCtxParams->cParams.hashLog;

    case ZSTD_p_chainLog :
        if (value) { /* 0 : does not change current chainLog */
            CLAMPCHECK(value, ZSTD_CHAINLOG_MIN, ZSTD_CHAINLOG_MAX);
            ZSTD_cLevelToCCtxParams(CCtxParams);
            CCtxParams->cParams.chainLog = value;
        }
        return CCtxParams->cParams.chainLog;

    case ZSTD_p_searchLog :
        if (value) { /* 0 : does not change current searchLog */
            CLAMPCHECK(value, ZSTD_SEARCHLOG_MIN, ZSTD_SEARCHLOG_MAX);
            ZSTD_cLevelToCCtxParams(CCtxParams);
            CCtxParams->cParams.searchLog = value;
        }
        return value;

    case ZSTD_p_minMatch :
        if (value) { /* 0 : does not change current minMatch length */
            CLAMPCHECK(value, ZSTD_SEARCHLENGTH_MIN, ZSTD_SEARCHLENGTH_MAX);
            ZSTD_cLevelToCCtxParams(CCtxParams);
            CCtxParams->cParams.searchLength = value;
        }
        return CCtxParams->cParams.searchLength;

    case ZSTD_p_targetLength :
        if (value) { /* 0 : does not change current sufficient_len */
            CLAMPCHECK(value, ZSTD_TARGETLENGTH_MIN, ZSTD_TARGETLENGTH_MAX);
            ZSTD_cLevelToCCtxParams(CCtxParams);
            CCtxParams->cParams.targetLength = value;
        }
        return CCtxParams->cParams.targetLength;

    case ZSTD_p_compressionStrategy :
        if (value) { /* 0 : does not change currentstrategy */
            CLAMPCHECK(value, (unsigned)ZSTD_fast, (unsigned)ZSTD_btultra);
            ZSTD_cLevelToCCtxParams(CCtxParams);
            CCtxParams->cParams.strategy = (ZSTD_strategy)value;
        }
        return (size_t)CCtxParams->cParams.strategy;

    case ZSTD_p_compressLiterals:
        CCtxParams->disableLiteralCompression = !value;
        return !!value;

    case ZSTD_p_contentSizeFlag :
        /* Content size written in frame header _when known_ (default:1) */
        DEBUGLOG(4, "set content size flag = %u", (value>0));
        CCtxParams->fParams.contentSizeFlag = value > 0;
        return CCtxParams->fParams.contentSizeFlag;

    case ZSTD_p_checksumFlag :
        /* A 32-bits content checksum will be calculated and written at end of frame (default:0) */
        CCtxParams->fParams.checksumFlag = value > 0;
        return CCtxParams->fParams.checksumFlag;

    case ZSTD_p_dictIDFlag : /* When applicable, dictionary's dictID is provided in frame header (default:1) */
        DEBUGLOG(4, "set dictIDFlag = %u", (value>0));
        CCtxParams->fParams.noDictIDFlag = (value == 0);
        return !CCtxParams->fParams.noDictIDFlag;

    case ZSTD_p_forceMaxWindow :
        CCtxParams->forceWindow = (value > 0);
        return CCtxParams->forceWindow;

    case ZSTD_p_nbWorkers :
#ifndef ZSTD_MULTITHREAD
        if (value > 0) return ERROR(parameter_unsupported);
        return 0;
#else
        return ZSTDMT_CCtxParam_setNbWorkers(CCtxParams, value);
#endif

    case ZSTD_p_jobSize :
#ifndef ZSTD_MULTITHREAD
        return ERROR(parameter_unsupported);
#else
        return ZSTDMT_CCtxParam_setMTCtxParameter(CCtxParams, ZSTDMT_p_jobSize, value);
#endif

    case ZSTD_p_overlapSizeLog :
#ifndef ZSTD_MULTITHREAD
        return ERROR(parameter_unsupported);
#else
        return ZSTDMT_CCtxParam_setMTCtxParameter(CCtxParams, ZSTDMT_p_overlapSectionLog, value);
#endif

    case ZSTD_p_enableLongDistanceMatching :
        if (value) {
            ZSTD_cLevelToCCtxParams(CCtxParams);
            CCtxParams->cParams.windowLog = ZSTD_LDM_DEFAULT_WINDOW_LOG;
        }
        return ZSTD_ldm_initializeParameters(&CCtxParams->ldmParams, value);

    case ZSTD_p_ldmHashLog :
        if (value) { /* 0 : does not change current ldmHashLog */
            CLAMPCHECK(value, ZSTD_HASHLOG_MIN, ZSTD_HASHLOG_MAX);
            CCtxParams->ldmParams.hashLog = value;
        }
        return CCtxParams->ldmParams.hashLog;

    case ZSTD_p_ldmMinMatch :
        if (value) { /* 0 : does not change current ldmMinMatch */
            CLAMPCHECK(value, ZSTD_LDM_MINMATCH_MIN, ZSTD_LDM_MINMATCH_MAX);
            CCtxParams->ldmParams.minMatchLength = value;
        }
        return CCtxParams->ldmParams.minMatchLength;

    case ZSTD_p_ldmBucketSizeLog :
        if (value > ZSTD_LDM_BUCKETSIZELOG_MAX) {
            return ERROR(parameter_outOfBound);
        }
        CCtxParams->ldmParams.bucketSizeLog = value;
        return value;

    case ZSTD_p_ldmHashEveryLog :
        if (value > ZSTD_WINDOWLOG_MAX - ZSTD_HASHLOG_MIN) {
            return ERROR(parameter_outOfBound);
        }
        CCtxParams->ldmParams.hashEveryLog = value;
        return value;

    default: return ERROR(parameter_unsupported);
    }
}

/** ZSTD_CCtx_setParametersUsingCCtxParams() :
 *  just applies `params` into `cctx`
 *  no action is performed, parameters are merely stored.
 *  If ZSTDMT is enabled, parameters are pushed to cctx->mtctx.
 *    This is possible even if a compression is ongoing.
 *    In which case, new parameters will be applied on the fly, starting with next compression job.
 */
size_t ZSTD_CCtx_setParametersUsingCCtxParams(
        ZSTD_CCtx* cctx, const ZSTD_CCtx_params* params)
{
    if (cctx->streamStage != zcss_init) return ERROR(stage_wrong);
    if (cctx->cdict) return ERROR(stage_wrong);

    cctx->requestedParams = *params;
    return 0;
}

ZSTDLIB_API size_t ZSTD_CCtx_setPledgedSrcSize(ZSTD_CCtx* cctx, unsigned long long pledgedSrcSize)
{
    DEBUGLOG(4, "ZSTD_CCtx_setPledgedSrcSize to %u bytes", (U32)pledgedSrcSize);
    if (cctx->streamStage != zcss_init) return ERROR(stage_wrong);
    cctx->pledgedSrcSizePlusOne = pledgedSrcSize+1;
    return 0;
}

size_t ZSTD_CCtx_loadDictionary_advanced(
        ZSTD_CCtx* cctx, const void* dict, size_t dictSize,
        ZSTD_dictLoadMethod_e dictLoadMethod, ZSTD_dictMode_e dictMode)
{
    if (cctx->streamStage != zcss_init) return ERROR(stage_wrong);
    if (cctx->staticSize) return ERROR(memory_allocation);  /* no malloc for static CCtx */
    DEBUGLOG(4, "ZSTD_CCtx_loadDictionary_advanced (size: %u)", (U32)dictSize);
    ZSTD_freeCDict(cctx->cdictLocal);  /* in case one already exists */
    if (dict==NULL || dictSize==0) {   /* no dictionary mode */
        cctx->cdictLocal = NULL;
        cctx->cdict = NULL;
    } else {
        ZSTD_compressionParameters const cParams =
                ZSTD_getCParamsFromCCtxParams(cctx->requestedParams, cctx->pledgedSrcSizePlusOne-1, dictSize);
        cctx->cdictLocal = ZSTD_createCDict_advanced(
                                dict, dictSize,
                                dictLoadMethod, dictMode,
                                cParams, cctx->customMem);
        cctx->cdict = cctx->cdictLocal;
        if (cctx->cdictLocal == NULL)
            return ERROR(memory_allocation);
    }
    return 0;
}

ZSTDLIB_API size_t ZSTD_CCtx_loadDictionary_byReference(
      ZSTD_CCtx* cctx, const void* dict, size_t dictSize)
{
    return ZSTD_CCtx_loadDictionary_advanced(
            cctx, dict, dictSize, ZSTD_dlm_byRef, ZSTD_dm_auto);
}

ZSTDLIB_API size_t ZSTD_CCtx_loadDictionary(ZSTD_CCtx* cctx, const void* dict, size_t dictSize)
{
    return ZSTD_CCtx_loadDictionary_advanced(
            cctx, dict, dictSize, ZSTD_dlm_byCopy, ZSTD_dm_auto);
}


size_t ZSTD_CCtx_refCDict(ZSTD_CCtx* cctx, const ZSTD_CDict* cdict)
{
    if (cctx->streamStage != zcss_init) return ERROR(stage_wrong);
    cctx->cdict = cdict;
    memset(&cctx->prefixDict, 0, sizeof(cctx->prefixDict));  /* exclusive */
    return 0;
}

size_t ZSTD_CCtx_refPrefix(ZSTD_CCtx* cctx, const void* prefix, size_t prefixSize)
{
    return ZSTD_CCtx_refPrefix_advanced(cctx, prefix, prefixSize, ZSTD_dm_rawContent);
}

size_t ZSTD_CCtx_refPrefix_advanced(
        ZSTD_CCtx* cctx, const void* prefix, size_t prefixSize, ZSTD_dictMode_e dictMode)
{
    if (cctx->streamStage != zcss_init) return ERROR(stage_wrong);
    cctx->cdict = NULL;   /* prefix discards any prior cdict */
    cctx->prefixDict.dict = prefix;
    cctx->prefixDict.dictSize = prefixSize;
    cctx->prefixDict.dictMode = dictMode;
    return 0;
}

static void ZSTD_startNewCompression(ZSTD_CCtx* cctx)
{
    cctx->streamStage = zcss_init;
    cctx->pledgedSrcSizePlusOne = 0;
}

/*! ZSTD_CCtx_reset() :
 *  Also dumps dictionary */
void ZSTD_CCtx_reset(ZSTD_CCtx* cctx)
{
    ZSTD_startNewCompression(cctx);
    cctx->cdict = NULL;
}

/** ZSTD_checkCParams() :
    control CParam values remain within authorized range.
    @return : 0, or an error code if one value is beyond authorized range */
size_t ZSTD_checkCParams(ZSTD_compressionParameters cParams)
{
    CLAMPCHECK(cParams.windowLog, ZSTD_WINDOWLOG_MIN, ZSTD_WINDOWLOG_MAX);
    CLAMPCHECK(cParams.chainLog, ZSTD_CHAINLOG_MIN, ZSTD_CHAINLOG_MAX);
    CLAMPCHECK(cParams.hashLog, ZSTD_HASHLOG_MIN, ZSTD_HASHLOG_MAX);
    CLAMPCHECK(cParams.searchLog, ZSTD_SEARCHLOG_MIN, ZSTD_SEARCHLOG_MAX);
    CLAMPCHECK(cParams.searchLength, ZSTD_SEARCHLENGTH_MIN, ZSTD_SEARCHLENGTH_MAX);
    CLAMPCHECK(cParams.targetLength, ZSTD_TARGETLENGTH_MIN, ZSTD_TARGETLENGTH_MAX);
    if ((U32)(cParams.strategy) > (U32)ZSTD_btultra)
        return ERROR(parameter_unsupported);
    return 0;
}

/** ZSTD_clampCParams() :
 *  make CParam values within valid range.
 *  @return : valid CParams */
static ZSTD_compressionParameters ZSTD_clampCParams(ZSTD_compressionParameters cParams)
{
#   define CLAMP(val,min,max) {      \
        if (val<min) val=min;        \
        else if (val>max) val=max;   \
    }
    CLAMP(cParams.windowLog, ZSTD_WINDOWLOG_MIN, ZSTD_WINDOWLOG_MAX);
    CLAMP(cParams.chainLog, ZSTD_CHAINLOG_MIN, ZSTD_CHAINLOG_MAX);
    CLAMP(cParams.hashLog, ZSTD_HASHLOG_MIN, ZSTD_HASHLOG_MAX);
    CLAMP(cParams.searchLog, ZSTD_SEARCHLOG_MIN, ZSTD_SEARCHLOG_MAX);
    CLAMP(cParams.searchLength, ZSTD_SEARCHLENGTH_MIN, ZSTD_SEARCHLENGTH_MAX);
    CLAMP(cParams.targetLength, ZSTD_TARGETLENGTH_MIN, ZSTD_TARGETLENGTH_MAX);
    if ((U32)(cParams.strategy) > (U32)ZSTD_btultra) cParams.strategy = ZSTD_btultra;
    return cParams;
}

/** ZSTD_cycleLog() :
 *  condition for correct operation : hashLog > 1 */
static U32 ZSTD_cycleLog(U32 hashLog, ZSTD_strategy strat)
{
    U32 const btScale = ((U32)strat >= (U32)ZSTD_btlazy2);
    return hashLog - btScale;
}

/** ZSTD_adjustCParams_internal() :
    optimize `cPar` for a given input (`srcSize` and `dictSize`).
    mostly downsizing to reduce memory consumption and initialization latency.
    Both `srcSize` and `dictSize` are optional (use 0 if unknown).
    Note : cPar is considered validated at this stage. Use ZSTD_checkCParams() to ensure that condition. */
ZSTD_compressionParameters ZSTD_adjustCParams_internal(ZSTD_compressionParameters cPar, unsigned long long srcSize, size_t dictSize)
{
    static const U64 minSrcSize = 513; /* (1<<9) + 1 */
    static const U64 maxWindowResize = 1ULL << (ZSTD_WINDOWLOG_MAX-1);
    assert(ZSTD_checkCParams(cPar)==0);

    if (dictSize && (srcSize+1<2) /* srcSize unknown */ )
        srcSize = minSrcSize;  /* presumed small when there is a dictionary */
    else if (srcSize == 0)
        srcSize = ZSTD_CONTENTSIZE_UNKNOWN;  /* 0 == unknown : presumed large */

    /* resize windowLog if input is small enough, to use less memory */
    if ( (srcSize < maxWindowResize)
      && (dictSize < maxWindowResize) )  {
        U32 const tSize = (U32)(srcSize + dictSize);
        static U32 const hashSizeMin = 1 << ZSTD_HASHLOG_MIN;
        U32 const srcLog = (tSize < hashSizeMin) ? ZSTD_HASHLOG_MIN :
                            ZSTD_highbit32(tSize-1) + 1;
        if (cPar.windowLog > srcLog) cPar.windowLog = srcLog;
    }
    if (cPar.hashLog > cPar.windowLog) cPar.hashLog = cPar.windowLog;
    {   U32 const cycleLog = ZSTD_cycleLog(cPar.chainLog, cPar.strategy);
        if (cycleLog > cPar.windowLog)
            cPar.chainLog -= (cycleLog - cPar.windowLog);
    }

    if (cPar.windowLog < ZSTD_WINDOWLOG_ABSOLUTEMIN)
        cPar.windowLog = ZSTD_WINDOWLOG_ABSOLUTEMIN;  /* required for frame header */

    return cPar;
}

ZSTD_compressionParameters ZSTD_adjustCParams(ZSTD_compressionParameters cPar, unsigned long long srcSize, size_t dictSize)
{
    cPar = ZSTD_clampCParams(cPar);
    return ZSTD_adjustCParams_internal(cPar, srcSize, dictSize);
}

static size_t ZSTD_sizeof_matchState(ZSTD_compressionParameters const* cParams, const U32 forCCtx)
{
    size_t const chainSize = (cParams->strategy == ZSTD_fast) ? 0 : ((size_t)1 << cParams->chainLog);
    size_t const hSize = ((size_t)1) << cParams->hashLog;
    U32    const hashLog3 = (forCCtx && cParams->searchLength==3) ? MIN(ZSTD_HASHLOG3_MAX, cParams->windowLog) : 0;
    size_t const h3Size = ((size_t)1) << hashLog3;
    size_t const tableSpace = (chainSize + hSize + h3Size) * sizeof(U32);
    size_t const optPotentialSpace = ((MaxML+1) + (MaxLL+1) + (MaxOff+1) + (1<<Litbits)) * sizeof(U32)
                          + (ZSTD_OPT_NUM+1) * (sizeof(ZSTD_match_t)+sizeof(ZSTD_optimal_t));
    size_t const optSpace = (forCCtx && ((cParams->strategy == ZSTD_btopt) ||
                                         (cParams->strategy == ZSTD_btultra)))
                                ? optPotentialSpace
                                : 0;
    DEBUGLOG(4, "chainSize: %u - hSize: %u - h3Size: %u",
                (U32)chainSize, (U32)hSize, (U32)h3Size);
    return tableSpace + optSpace;
}

size_t ZSTD_estimateCCtxSize_usingCCtxParams(const ZSTD_CCtx_params* params)
{
    /* Estimate CCtx size is supported for single-threaded compression only. */
    if (params->nbWorkers > 0) { return ERROR(GENERIC); }
    {   ZSTD_compressionParameters const cParams =
                ZSTD_getCParamsFromCCtxParams(*params, 0, 0);
        size_t const blockSize = MIN(ZSTD_BLOCKSIZE_MAX, (size_t)1 << cParams.windowLog);
        U32    const divider = (cParams.searchLength==3) ? 3 : 4;
        size_t const maxNbSeq = blockSize / divider;
        size_t const tokenSpace = blockSize + 11*maxNbSeq;
        size_t const entropySpace = HUF_WORKSPACE_SIZE;
        size_t const blockStateSpace = 2 * sizeof(ZSTD_compressedBlockState_t);
        size_t const matchStateSize = ZSTD_sizeof_matchState(&params->cParams, /* forCCtx */ 1);

        size_t const ldmSpace = ZSTD_ldm_getTableSize(params->ldmParams);
        size_t const ldmSeqSpace = ZSTD_ldm_getMaxNbSeq(params->ldmParams, blockSize) * sizeof(rawSeq);

        size_t const neededSpace = entropySpace + blockStateSpace + tokenSpace +
                                   matchStateSize + ldmSpace + ldmSeqSpace;

        DEBUGLOG(5, "sizeof(ZSTD_CCtx) : %u", (U32)sizeof(ZSTD_CCtx));
        DEBUGLOG(5, "estimate workSpace : %u", (U32)neededSpace);
        return sizeof(ZSTD_CCtx) + neededSpace;
    }
}

size_t ZSTD_estimateCCtxSize_usingCParams(ZSTD_compressionParameters cParams)
{
    ZSTD_CCtx_params const params = ZSTD_makeCCtxParamsFromCParams(cParams);
    return ZSTD_estimateCCtxSize_usingCCtxParams(&params);
}

static size_t ZSTD_estimateCCtxSize_internal(int compressionLevel)
{
    ZSTD_compressionParameters const cParams = ZSTD_getCParams(compressionLevel, 0, 0);
    return ZSTD_estimateCCtxSize_usingCParams(cParams);
}

size_t ZSTD_estimateCCtxSize(int compressionLevel)
{
    int level;
    size_t memBudget = 0;
    for (level=1; level<=compressionLevel; level++) {
        size_t const newMB = ZSTD_estimateCCtxSize_internal(level);
        if (newMB > memBudget) memBudget = newMB;
    }
    return memBudget;
}

size_t ZSTD_estimateCStreamSize_usingCCtxParams(const ZSTD_CCtx_params* params)
{
    if (params->nbWorkers > 0) { return ERROR(GENERIC); }
    {   size_t const CCtxSize = ZSTD_estimateCCtxSize_usingCCtxParams(params);
        size_t const blockSize = MIN(ZSTD_BLOCKSIZE_MAX, (size_t)1 << params->cParams.windowLog);
        size_t const inBuffSize = ((size_t)1 << params->cParams.windowLog) + blockSize;
        size_t const outBuffSize = ZSTD_compressBound(blockSize) + 1;
        size_t const streamingSize = inBuffSize + outBuffSize;

        return CCtxSize + streamingSize;
    }
}

size_t ZSTD_estimateCStreamSize_usingCParams(ZSTD_compressionParameters cParams)
{
    ZSTD_CCtx_params const params = ZSTD_makeCCtxParamsFromCParams(cParams);
    return ZSTD_estimateCStreamSize_usingCCtxParams(&params);
}

static size_t ZSTD_estimateCStreamSize_internal(int compressionLevel) {
    ZSTD_compressionParameters const cParams = ZSTD_getCParams(compressionLevel, 0, 0);
    return ZSTD_estimateCStreamSize_usingCParams(cParams);
}

size_t ZSTD_estimateCStreamSize(int compressionLevel) {
    int level;
    size_t memBudget = 0;
    for (level=1; level<=compressionLevel; level++) {
        size_t const newMB = ZSTD_estimateCStreamSize_internal(level);
        if (newMB > memBudget) memBudget = newMB;
    }
    return memBudget;
}

/* ZSTD_getFrameProgression():
 * tells how much data has been consumed (input) and produced (output) for current frame.
 * able to count progression inside worker threads (non-blocking mode).
 */
ZSTD_frameProgression ZSTD_getFrameProgression(const ZSTD_CCtx* cctx)
{
#ifdef ZSTD_MULTITHREAD
    if (cctx->appliedParams.nbWorkers > 0) {
        return ZSTDMT_getFrameProgression(cctx->mtctx);
    }
#endif
    {   ZSTD_frameProgression fp;
        size_t const buffered = (cctx->inBuff == NULL) ? 0 :
                                cctx->inBuffPos - cctx->inToCompress;
        if (buffered) assert(cctx->inBuffPos >= cctx->inToCompress);
        assert(buffered <= ZSTD_BLOCKSIZE_MAX);
        fp.ingested = cctx->consumedSrcSize + buffered;
        fp.consumed = cctx->consumedSrcSize;
        fp.produced = cctx->producedCSize;
        return fp;
}   }


static U32 ZSTD_equivalentCParams(ZSTD_compressionParameters cParams1,
                                  ZSTD_compressionParameters cParams2)
{
    return (cParams1.hashLog  == cParams2.hashLog)
         & (cParams1.chainLog == cParams2.chainLog)
         & (cParams1.strategy == cParams2.strategy)   /* opt parser space */
         & ((cParams1.searchLength==3) == (cParams2.searchLength==3));  /* hashlog3 space */
}

/** The parameters are equivalent if ldm is not enabled in both sets or
 *  all the parameters are equivalent. */
static U32 ZSTD_equivalentLdmParams(ldmParams_t ldmParams1,
                                    ldmParams_t ldmParams2)
{
    return (!ldmParams1.enableLdm && !ldmParams2.enableLdm) ||
           (ldmParams1.enableLdm == ldmParams2.enableLdm &&
            ldmParams1.hashLog == ldmParams2.hashLog &&
            ldmParams1.bucketSizeLog == ldmParams2.bucketSizeLog &&
            ldmParams1.minMatchLength == ldmParams2.minMatchLength &&
            ldmParams1.hashEveryLog == ldmParams2.hashEveryLog);
}

typedef enum { ZSTDb_not_buffered, ZSTDb_buffered } ZSTD_buffered_policy_e;

/* ZSTD_sufficientBuff() :
 * check internal buffers exist for streaming if buffPol == ZSTDb_buffered .
 * Note : they are assumed to be correctly sized if ZSTD_equivalentCParams()==1 */
static U32 ZSTD_sufficientBuff(size_t bufferSize1, size_t blockSize1,
                            ZSTD_buffered_policy_e buffPol2,
                            ZSTD_compressionParameters cParams2,
                            U64 pledgedSrcSize)
{
    size_t const windowSize2 = MAX(1, (size_t)MIN(((U64)1 << cParams2.windowLog), pledgedSrcSize));
    size_t const blockSize2 = MIN(ZSTD_BLOCKSIZE_MAX, windowSize2);
    size_t const neededBufferSize2 = (buffPol2==ZSTDb_buffered) ? windowSize2 + blockSize2 : 0;
    DEBUGLOG(4, "ZSTD_sufficientBuff: is windowSize2=%u <= wlog1=%u",
                (U32)windowSize2, cParams2.windowLog);
    DEBUGLOG(4, "ZSTD_sufficientBuff: is blockSize2=%u <= blockSize1=%u",
                (U32)blockSize2, (U32)blockSize1);
    return (blockSize2 <= blockSize1) /* seqStore space depends on blockSize */
         & (neededBufferSize2 <= bufferSize1);
}

/** Equivalence for resetCCtx purposes */
static U32 ZSTD_equivalentParams(ZSTD_CCtx_params params1,
                                 ZSTD_CCtx_params params2,
                                 size_t buffSize1, size_t blockSize1,
                                 ZSTD_buffered_policy_e buffPol2,
                                 U64 pledgedSrcSize)
{
    DEBUGLOG(4, "ZSTD_equivalentParams: pledgedSrcSize=%u", (U32)pledgedSrcSize);
    return ZSTD_equivalentCParams(params1.cParams, params2.cParams) &&
           ZSTD_equivalentLdmParams(params1.ldmParams, params2.ldmParams) &&
           ZSTD_sufficientBuff(buffSize1, blockSize1, buffPol2, params2.cParams, pledgedSrcSize);
}

static void ZSTD_reset_compressedBlockState(ZSTD_compressedBlockState_t* bs)
{
    int i;
    for (i = 0; i < ZSTD_REP_NUM; ++i)
        bs->rep[i] = repStartValue[i];
    bs->entropy.hufCTable_repeatMode = HUF_repeat_none;
    bs->entropy.offcode_repeatMode = FSE_repeat_none;
    bs->entropy.matchlength_repeatMode = FSE_repeat_none;
    bs->entropy.litlength_repeatMode = FSE_repeat_none;
}

/*! ZSTD_invalidateMatchState()
 * Invalidate all the matches in the match finder tables.
 * Requires nextSrc and base to be set (can be NULL).
 */
static void ZSTD_invalidateMatchState(ZSTD_matchState_t* ms)
{
    ZSTD_window_clear(&ms->window);

    ms->nextToUpdate = ms->window.dictLimit + 1;
    ms->loadedDictEnd = 0;
    ms->opt.litLengthSum = 0;  /* force reset of btopt stats */
}

/*! ZSTD_continueCCtx() :
 *  reuse CCtx without reset (note : requires no dictionary) */
static size_t ZSTD_continueCCtx(ZSTD_CCtx* cctx, ZSTD_CCtx_params params, U64 pledgedSrcSize)
{
    size_t const windowSize = MAX(1, (size_t)MIN(((U64)1 << params.cParams.windowLog), pledgedSrcSize));
    size_t const blockSize = MIN(ZSTD_BLOCKSIZE_MAX, windowSize);
    DEBUGLOG(4, "ZSTD_continueCCtx: re-use context in place");

    cctx->blockSize = blockSize;   /* previous block size could be different even for same windowLog, due to pledgedSrcSize */
    cctx->appliedParams = params;
    cctx->pledgedSrcSizePlusOne = pledgedSrcSize+1;
    cctx->consumedSrcSize = 0;
    cctx->producedCSize = 0;
    if (pledgedSrcSize == ZSTD_CONTENTSIZE_UNKNOWN)
        cctx->appliedParams.fParams.contentSizeFlag = 0;
    DEBUGLOG(4, "pledged content size : %u ; flag : %u",
        (U32)pledgedSrcSize, cctx->appliedParams.fParams.contentSizeFlag);
    cctx->stage = ZSTDcs_init;
    cctx->dictID = 0;
    ZSTD_invalidateMatchState(&cctx->blockState.matchState);
    ZSTD_reset_compressedBlockState(cctx->blockState.prevCBlock);
    XXH64_reset(&cctx->xxhState, 0);
    return 0;
}

typedef enum { ZSTDcrp_continue, ZSTDcrp_noMemset } ZSTD_compResetPolicy_e;

static void* ZSTD_reset_matchState(ZSTD_matchState_t* ms, void* ptr, ZSTD_compressionParameters const* cParams, ZSTD_compResetPolicy_e const crp, U32 const forCCtx)
{
    size_t const chainSize = (cParams->strategy == ZSTD_fast) ? 0 : ((size_t)1 << cParams->chainLog);
    size_t const hSize = ((size_t)1) << cParams->hashLog;
    U32    const hashLog3 = (forCCtx && cParams->searchLength==3) ? MIN(ZSTD_HASHLOG3_MAX, cParams->windowLog) : 0;
    size_t const h3Size = ((size_t)1) << hashLog3;
    size_t const tableSpace = (chainSize + hSize + h3Size) * sizeof(U32);

    assert(((size_t)ptr & 3) == 0);

    ms->hashLog3 = hashLog3;
    memset(&ms->window, 0, sizeof(ms->window));
    ZSTD_invalidateMatchState(ms);

    /* opt parser space */
    if (forCCtx && ((cParams->strategy == ZSTD_btopt) | (cParams->strategy == ZSTD_btultra))) {
        DEBUGLOG(4, "reserving optimal parser space");
        ms->opt.litFreq = (U32*)ptr;
        ms->opt.litLengthFreq = ms->opt.litFreq + (1<<Litbits);
        ms->opt.matchLengthFreq = ms->opt.litLengthFreq + (MaxLL+1);
        ms->opt.offCodeFreq = ms->opt.matchLengthFreq + (MaxML+1);
        ptr = ms->opt.offCodeFreq + (MaxOff+1);
        ms->opt.matchTable = (ZSTD_match_t*)ptr;
        ptr = ms->opt.matchTable + ZSTD_OPT_NUM+1;
        ms->opt.priceTable = (ZSTD_optimal_t*)ptr;
        ptr = ms->opt.priceTable + ZSTD_OPT_NUM+1;
    }

    /* table Space */
    DEBUGLOG(4, "reset table : %u", crp!=ZSTDcrp_noMemset);
    assert(((size_t)ptr & 3) == 0);  /* ensure ptr is properly aligned */
    if (crp!=ZSTDcrp_noMemset) memset(ptr, 0, tableSpace);   /* reset tables only */
    ms->hashTable = (U32*)(ptr);
    ms->chainTable = ms->hashTable + hSize;
    ms->hashTable3 = ms->chainTable + chainSize;
    ptr = ms->hashTable3 + h3Size;

    assert(((size_t)ptr & 3) == 0);
    return ptr;
}

/*! ZSTD_resetCCtx_internal() :
    note : `params` are assumed fully validated at this stage */
static size_t ZSTD_resetCCtx_internal(ZSTD_CCtx* zc,
                                      ZSTD_CCtx_params params, U64 pledgedSrcSize,
                                      ZSTD_compResetPolicy_e const crp,
                                      ZSTD_buffered_policy_e const zbuff)
{
    DEBUGLOG(4, "ZSTD_resetCCtx_internal: pledgedSrcSize=%u, wlog=%u",
                (U32)pledgedSrcSize, params.cParams.windowLog);
    assert(!ZSTD_isError(ZSTD_checkCParams(params.cParams)));

    if (crp == ZSTDcrp_continue) {
        if (ZSTD_equivalentParams(zc->appliedParams, params,
                                zc->inBuffSize, zc->blockSize,
                                zbuff, pledgedSrcSize)) {
            DEBUGLOG(4, "ZSTD_equivalentParams()==1 -> continue mode (wLog1=%u, blockSize1=%u)",
                        zc->appliedParams.cParams.windowLog, (U32)zc->blockSize);
            assert(!(params.ldmParams.enableLdm &&
                     params.ldmParams.hashEveryLog == ZSTD_LDM_HASHEVERYLOG_NOTSET));
            return ZSTD_continueCCtx(zc, params, pledgedSrcSize);
    }   }
    DEBUGLOG(4, "ZSTD_equivalentParams()==0 -> reset CCtx");

    if (params.ldmParams.enableLdm) {
        /* Adjust long distance matching parameters */
        params.ldmParams.windowLog = params.cParams.windowLog;
        ZSTD_ldm_adjustParameters(&params.ldmParams, &params.cParams);
        assert(params.ldmParams.hashLog >= params.ldmParams.bucketSizeLog);
        assert(params.ldmParams.hashEveryLog < 32);
        zc->ldmState.hashPower =
                ZSTD_ldm_getHashPower(params.ldmParams.minMatchLength);
    }

    {   size_t const windowSize = MAX(1, (size_t)MIN(((U64)1 << params.cParams.windowLog), pledgedSrcSize));
        size_t const blockSize = MIN(ZSTD_BLOCKSIZE_MAX, windowSize);
        U32    const divider = (params.cParams.searchLength==3) ? 3 : 4;
        size_t const maxNbSeq = blockSize / divider;
        size_t const tokenSpace = blockSize + 11*maxNbSeq;
        size_t const buffOutSize = (zbuff==ZSTDb_buffered) ? ZSTD_compressBound(blockSize)+1 : 0;
        size_t const buffInSize = (zbuff==ZSTDb_buffered) ? windowSize + blockSize : 0;
        size_t const matchStateSize = ZSTD_sizeof_matchState(&params.cParams, /* forCCtx */ 1);
        size_t const maxNbLdmSeq = ZSTD_ldm_getMaxNbSeq(params.ldmParams, blockSize);
        void* ptr;

        /* Check if workSpace is large enough, alloc a new one if needed */
        {   size_t const entropySpace = HUF_WORKSPACE_SIZE;
            size_t const blockStateSpace = 2 * sizeof(ZSTD_compressedBlockState_t);
            size_t const bufferSpace = buffInSize + buffOutSize;
            size_t const ldmSpace = ZSTD_ldm_getTableSize(params.ldmParams);
            size_t const ldmSeqSpace = maxNbLdmSeq * sizeof(rawSeq);

            size_t const neededSpace = entropySpace + blockStateSpace + ldmSpace +
                                       ldmSeqSpace + matchStateSize + tokenSpace +
                                       bufferSpace;
            DEBUGLOG(4, "Need %uKB workspace, including %uKB for match state, and %uKB for buffers",
                        (U32)(neededSpace>>10), (U32)(matchStateSize>>10), (U32)(bufferSpace>>10));
            DEBUGLOG(4, "windowSize: %u - blockSize: %u", (U32)windowSize, (U32)blockSize);

            if (zc->workSpaceSize < neededSpace) {  /* too small : resize */
                DEBUGLOG(4, "Need to update workSpaceSize from %uK to %uK",
                            (unsigned)(zc->workSpaceSize>>10),
                            (unsigned)(neededSpace>>10));
                /* static cctx : no resize, error out */
                if (zc->staticSize) return ERROR(memory_allocation);

                zc->workSpaceSize = 0;
                ZSTD_free(zc->workSpace, zc->customMem);
                zc->workSpace = ZSTD_malloc(neededSpace, zc->customMem);
                if (zc->workSpace == NULL) return ERROR(memory_allocation);
                zc->workSpaceSize = neededSpace;
                ptr = zc->workSpace;

                /* Statically sized space. entropyWorkspace never moves (but prev/next block swap places) */
                assert(((size_t)zc->workSpace & 3) == 0);   /* ensure correct alignment */
                assert(zc->workSpaceSize >= 2 * sizeof(ZSTD_compressedBlockState_t));
                zc->blockState.prevCBlock = (ZSTD_compressedBlockState_t*)zc->workSpace;
                zc->blockState.nextCBlock = zc->blockState.prevCBlock + 1;
                ptr = zc->blockState.nextCBlock + 1;
                zc->entropyWorkspace = (U32*)ptr;
        }   }

        /* init params */
        zc->appliedParams = params;
        zc->pledgedSrcSizePlusOne = pledgedSrcSize+1;
        zc->consumedSrcSize = 0;
        zc->producedCSize = 0;
        if (pledgedSrcSize == ZSTD_CONTENTSIZE_UNKNOWN)
            zc->appliedParams.fParams.contentSizeFlag = 0;
        DEBUGLOG(4, "pledged content size : %u ; flag : %u",
            (U32)pledgedSrcSize, zc->appliedParams.fParams.contentSizeFlag);
        zc->blockSize = blockSize;

        XXH64_reset(&zc->xxhState, 0);
        zc->stage = ZSTDcs_init;
        zc->dictID = 0;

        ZSTD_reset_compressedBlockState(zc->blockState.prevCBlock);

        ptr = zc->entropyWorkspace + HUF_WORKSPACE_SIZE_U32;

        /* ldm hash table */
        /* initialize bucketOffsets table later for pointer alignment */
        if (params.ldmParams.enableLdm) {
            size_t const ldmHSize = ((size_t)1) << params.ldmParams.hashLog;
            memset(ptr, 0, ldmHSize * sizeof(ldmEntry_t));
            assert(((size_t)ptr & 3) == 0); /* ensure ptr is properly aligned */
            zc->ldmState.hashTable = (ldmEntry_t*)ptr;
            ptr = zc->ldmState.hashTable + ldmHSize;
            zc->ldmSequences = (rawSeq*)ptr;
            ptr = zc->ldmSequences + maxNbLdmSeq;

            memset(&zc->ldmState.window, 0, sizeof(zc->ldmState.window));
        }
        assert(((size_t)ptr & 3) == 0); /* ensure ptr is properly aligned */

        ptr = ZSTD_reset_matchState(&zc->blockState.matchState, ptr, &params.cParams, crp, /* forCCtx */ 1);

        /* sequences storage */
        zc->seqStore.sequencesStart = (seqDef*)ptr;
        ptr = zc->seqStore.sequencesStart + maxNbSeq;
        zc->seqStore.llCode = (BYTE*) ptr;
        zc->seqStore.mlCode = zc->seqStore.llCode + maxNbSeq;
        zc->seqStore.ofCode = zc->seqStore.mlCode + maxNbSeq;
        zc->seqStore.litStart = zc->seqStore.ofCode + maxNbSeq;
        ptr = zc->seqStore.litStart + blockSize;

        /* ldm bucketOffsets table */
        if (params.ldmParams.enableLdm) {
            size_t const ldmBucketSize =
                  ((size_t)1) << (params.ldmParams.hashLog -
                                  params.ldmParams.bucketSizeLog);
            memset(ptr, 0, ldmBucketSize);
            zc->ldmState.bucketOffsets = (BYTE*)ptr;
            ptr = zc->ldmState.bucketOffsets + ldmBucketSize;
        }

        /* buffers */
        zc->inBuffSize = buffInSize;
        zc->inBuff = (char*)ptr;
        zc->outBuffSize = buffOutSize;
        zc->outBuff = zc->inBuff + buffInSize;

        return 0;
    }
}

/* ZSTD_invalidateRepCodes() :
 * ensures next compression will not use repcodes from previous block.
 * Note : only works with regular variant;
 *        do not use with extDict variant ! */
void ZSTD_invalidateRepCodes(ZSTD_CCtx* cctx) {
    int i;
    for (i=0; i<ZSTD_REP_NUM; i++) cctx->blockState.prevCBlock->rep[i] = 0;
    assert(!ZSTD_window_hasExtDict(cctx->blockState.matchState.window));
}

static size_t ZSTD_resetCCtx_usingCDict(ZSTD_CCtx* cctx,
                            const ZSTD_CDict* cdict,
                            unsigned windowLog,
                            ZSTD_frameParameters fParams,
                            U64 pledgedSrcSize,
                            ZSTD_buffered_policy_e zbuff)
{
    {   ZSTD_CCtx_params params = cctx->requestedParams;
        /* Copy only compression parameters related to tables. */
        params.cParams = cdict->cParams;
        if (windowLog) params.cParams.windowLog = windowLog;
        params.fParams = fParams;
        ZSTD_resetCCtx_internal(cctx, params, pledgedSrcSize,
                                ZSTDcrp_noMemset, zbuff);
        assert(cctx->appliedParams.cParams.strategy == cdict->cParams.strategy);
        assert(cctx->appliedParams.cParams.hashLog == cdict->cParams.hashLog);
        assert(cctx->appliedParams.cParams.chainLog == cdict->cParams.chainLog);
    }

    /* copy tables */
    {   size_t const chainSize = (cdict->cParams.strategy == ZSTD_fast) ? 0 : ((size_t)1 << cdict->cParams.chainLog);
        size_t const hSize =  (size_t)1 << cdict->cParams.hashLog;
        size_t const tableSpace = (chainSize + hSize) * sizeof(U32);
        assert((U32*)cctx->blockState.matchState.chainTable == (U32*)cctx->blockState.matchState.hashTable + hSize);  /* chainTable must follow hashTable */
        assert((U32*)cctx->blockState.matchState.hashTable3 == (U32*)cctx->blockState.matchState.chainTable + chainSize);
        assert((U32*)cdict->matchState.chainTable == (U32*)cdict->matchState.hashTable + hSize);  /* chainTable must follow hashTable */
        assert((U32*)cdict->matchState.hashTable3 == (U32*)cdict->matchState.chainTable + chainSize);
        memcpy(cctx->blockState.matchState.hashTable, cdict->matchState.hashTable, tableSpace);   /* presumes all tables follow each other */
    }
    /* Zero the hashTable3, since the cdict never fills it */
    {   size_t const h3Size = (size_t)1 << cctx->blockState.matchState.hashLog3;
        assert(cdict->matchState.hashLog3 == 0);
        memset(cctx->blockState.matchState.hashTable3, 0, h3Size * sizeof(U32));
    }

    /* copy dictionary offsets */
    {
        ZSTD_matchState_t const* srcMatchState = &cdict->matchState;
        ZSTD_matchState_t* dstMatchState = &cctx->blockState.matchState;
        dstMatchState->window       = srcMatchState->window;
        dstMatchState->nextToUpdate = srcMatchState->nextToUpdate;
        dstMatchState->nextToUpdate3= srcMatchState->nextToUpdate3;
        dstMatchState->loadedDictEnd= srcMatchState->loadedDictEnd;
    }
    cctx->dictID = cdict->dictID;

    /* copy block state */
    memcpy(cctx->blockState.prevCBlock, &cdict->cBlockState, sizeof(cdict->cBlockState));

    return 0;
}

/*! ZSTD_copyCCtx_internal() :
 *  Duplicate an existing context `srcCCtx` into another one `dstCCtx`.
 *  Only works during stage ZSTDcs_init (i.e. after creation, but before first call to ZSTD_compressContinue()).
 *  The "context", in this case, refers to the hash and chain tables,
 *  entropy tables, and dictionary references.
 * `windowLog` value is enforced if != 0, otherwise value is copied from srcCCtx.
 * @return : 0, or an error code */
static size_t ZSTD_copyCCtx_internal(ZSTD_CCtx* dstCCtx,
                            const ZSTD_CCtx* srcCCtx,
                            ZSTD_frameParameters fParams,
                            U64 pledgedSrcSize,
                            ZSTD_buffered_policy_e zbuff)
{
    DEBUGLOG(5, "ZSTD_copyCCtx_internal");
    if (srcCCtx->stage!=ZSTDcs_init) return ERROR(stage_wrong);

    memcpy(&dstCCtx->customMem, &srcCCtx->customMem, sizeof(ZSTD_customMem));
    {   ZSTD_CCtx_params params = dstCCtx->requestedParams;
        /* Copy only compression parameters related to tables. */
        params.cParams = srcCCtx->appliedParams.cParams;
        params.fParams = fParams;
        ZSTD_resetCCtx_internal(dstCCtx, params, pledgedSrcSize,
                                ZSTDcrp_noMemset, zbuff);
        assert(dstCCtx->appliedParams.cParams.windowLog == srcCCtx->appliedParams.cParams.windowLog);
        assert(dstCCtx->appliedParams.cParams.strategy == srcCCtx->appliedParams.cParams.strategy);
        assert(dstCCtx->appliedParams.cParams.hashLog == srcCCtx->appliedParams.cParams.hashLog);
        assert(dstCCtx->appliedParams.cParams.chainLog == srcCCtx->appliedParams.cParams.chainLog);
        assert(dstCCtx->blockState.matchState.hashLog3 == srcCCtx->blockState.matchState.hashLog3);
    }

    /* copy tables */
    {   size_t const chainSize = (srcCCtx->appliedParams.cParams.strategy == ZSTD_fast) ? 0 : ((size_t)1 << srcCCtx->appliedParams.cParams.chainLog);
        size_t const hSize =  (size_t)1 << srcCCtx->appliedParams.cParams.hashLog;
        size_t const h3Size = (size_t)1 << srcCCtx->blockState.matchState.hashLog3;
        size_t const tableSpace = (chainSize + hSize + h3Size) * sizeof(U32);
        assert((U32*)dstCCtx->blockState.matchState.chainTable == (U32*)dstCCtx->blockState.matchState.hashTable + hSize);  /* chainTable must follow hashTable */
        assert((U32*)dstCCtx->blockState.matchState.hashTable3 == (U32*)dstCCtx->blockState.matchState.chainTable + chainSize);
        memcpy(dstCCtx->blockState.matchState.hashTable, srcCCtx->blockState.matchState.hashTable, tableSpace);   /* presumes all tables follow each other */
    }

    /* copy dictionary offsets */
    {
        ZSTD_matchState_t const* srcMatchState = &srcCCtx->blockState.matchState;
        ZSTD_matchState_t* dstMatchState = &dstCCtx->blockState.matchState;
        dstMatchState->window       = srcMatchState->window;
        dstMatchState->nextToUpdate = srcMatchState->nextToUpdate;
        dstMatchState->nextToUpdate3= srcMatchState->nextToUpdate3;
        dstMatchState->loadedDictEnd= srcMatchState->loadedDictEnd;
    }
    dstCCtx->dictID = srcCCtx->dictID;

    /* copy block state */
    memcpy(dstCCtx->blockState.prevCBlock, srcCCtx->blockState.prevCBlock, sizeof(*srcCCtx->blockState.prevCBlock));

    return 0;
}

/*! ZSTD_copyCCtx() :
 *  Duplicate an existing context `srcCCtx` into another one `dstCCtx`.
 *  Only works during stage ZSTDcs_init (i.e. after creation, but before first call to ZSTD_compressContinue()).
 *  pledgedSrcSize==0 means "unknown".
*   @return : 0, or an error code */
size_t ZSTD_copyCCtx(ZSTD_CCtx* dstCCtx, const ZSTD_CCtx* srcCCtx, unsigned long long pledgedSrcSize)
{
    ZSTD_frameParameters fParams = { 1 /*content*/, 0 /*checksum*/, 0 /*noDictID*/ };
    ZSTD_buffered_policy_e const zbuff = (ZSTD_buffered_policy_e)(srcCCtx->inBuffSize>0);
    ZSTD_STATIC_ASSERT((U32)ZSTDb_buffered==1);
    if (pledgedSrcSize==0) pledgedSrcSize = ZSTD_CONTENTSIZE_UNKNOWN;
    fParams.contentSizeFlag = (pledgedSrcSize != ZSTD_CONTENTSIZE_UNKNOWN);

    return ZSTD_copyCCtx_internal(dstCCtx, srcCCtx,
                                fParams, pledgedSrcSize,
                                zbuff);
}


#define ZSTD_ROWSIZE 16
/*! ZSTD_reduceTable() :
 *  reduce table indexes by `reducerValue`, or squash to zero.
 *  PreserveMark preserves "unsorted mark" for btlazy2 strategy.
 *  It must be set to a clear 0/1 value, to remove branch during inlining.
 *  Presume table size is a multiple of ZSTD_ROWSIZE
 *  to help auto-vectorization */
FORCE_INLINE_TEMPLATE void
ZSTD_reduceTable_internal (U32* const table, U32 const size, U32 const reducerValue, int const preserveMark)
{
    int const nbRows = (int)size / ZSTD_ROWSIZE;
    int cellNb = 0;
    int rowNb;
    assert((size & (ZSTD_ROWSIZE-1)) == 0);  /* multiple of ZSTD_ROWSIZE */
    assert(size < (1U<<31));   /* can be casted to int */
    for (rowNb=0 ; rowNb < nbRows ; rowNb++) {
        int column;
        for (column=0; column<ZSTD_ROWSIZE; column++) {
            if (preserveMark) {
                U32 const adder = (table[cellNb] == ZSTD_DUBT_UNSORTED_MARK) ? reducerValue : 0;
                table[cellNb] += adder;
            }
            if (table[cellNb] < reducerValue) table[cellNb] = 0;
            else table[cellNb] -= reducerValue;
            cellNb++;
    }   }
}

static void ZSTD_reduceTable(U32* const table, U32 const size, U32 const reducerValue)
{
    ZSTD_reduceTable_internal(table, size, reducerValue, 0);
}

static void ZSTD_reduceTable_btlazy2(U32* const table, U32 const size, U32 const reducerValue)
{
    ZSTD_reduceTable_internal(table, size, reducerValue, 1);
}

/*! ZSTD_reduceIndex() :
*   rescale all indexes to avoid future overflow (indexes are U32) */
static void ZSTD_reduceIndex (ZSTD_CCtx* zc, const U32 reducerValue)
{
    ZSTD_matchState_t* const ms = &zc->blockState.matchState;
    {   U32 const hSize = (U32)1 << zc->appliedParams.cParams.hashLog;
        ZSTD_reduceTable(ms->hashTable, hSize, reducerValue);
    }

    if (zc->appliedParams.cParams.strategy != ZSTD_fast) {
        U32 const chainSize = (U32)1 << zc->appliedParams.cParams.chainLog;
        if (zc->appliedParams.cParams.strategy == ZSTD_btlazy2)
            ZSTD_reduceTable_btlazy2(ms->chainTable, chainSize, reducerValue);
        else
            ZSTD_reduceTable(ms->chainTable, chainSize, reducerValue);
    }

    if (ms->hashLog3) {
        U32 const h3Size = (U32)1 << ms->hashLog3;
        ZSTD_reduceTable(ms->hashTable3, h3Size, reducerValue);
    }
}


/*-*******************************************************
*  Block entropic compression
*********************************************************/

/* See doc/zstd_compression_format.md for detailed format description */

size_t ZSTD_noCompressBlock (void* dst, size_t dstCapacity, const void* src, size_t srcSize)
{
    if (srcSize + ZSTD_blockHeaderSize > dstCapacity) return ERROR(dstSize_tooSmall);
    memcpy((BYTE*)dst + ZSTD_blockHeaderSize, src, srcSize);
    MEM_writeLE24(dst, (U32)(srcSize << 2) + (U32)bt_raw);
    return ZSTD_blockHeaderSize+srcSize;
}


static size_t ZSTD_noCompressLiterals (void* dst, size_t dstCapacity, const void* src, size_t srcSize)
{
    BYTE* const ostart = (BYTE* const)dst;
    U32   const flSize = 1 + (srcSize>31) + (srcSize>4095);

    if (srcSize + flSize > dstCapacity) return ERROR(dstSize_tooSmall);

    switch(flSize)
    {
        case 1: /* 2 - 1 - 5 */
            ostart[0] = (BYTE)((U32)set_basic + (srcSize<<3));
            break;
        case 2: /* 2 - 2 - 12 */
            MEM_writeLE16(ostart, (U16)((U32)set_basic + (1<<2) + (srcSize<<4)));
            break;
        case 3: /* 2 - 2 - 20 */
            MEM_writeLE32(ostart, (U32)((U32)set_basic + (3<<2) + (srcSize<<4)));
            break;
        default:   /* not necessary : flSize is {1,2,3} */
            assert(0);
    }

    memcpy(ostart + flSize, src, srcSize);
    return srcSize + flSize;
}

static size_t ZSTD_compressRleLiteralsBlock (void* dst, size_t dstCapacity, const void* src, size_t srcSize)
{
    BYTE* const ostart = (BYTE* const)dst;
    U32   const flSize = 1 + (srcSize>31) + (srcSize>4095);

    (void)dstCapacity;  /* dstCapacity already guaranteed to be >=4, hence large enough */

    switch(flSize)
    {
        case 1: /* 2 - 1 - 5 */
            ostart[0] = (BYTE)((U32)set_rle + (srcSize<<3));
            break;
        case 2: /* 2 - 2 - 12 */
            MEM_writeLE16(ostart, (U16)((U32)set_rle + (1<<2) + (srcSize<<4)));
            break;
        case 3: /* 2 - 2 - 20 */
            MEM_writeLE32(ostart, (U32)((U32)set_rle + (3<<2) + (srcSize<<4)));
            break;
        default:   /* not necessary : flSize is {1,2,3} */
            assert(0);
    }

    ostart[flSize] = *(const BYTE*)src;
    return flSize+1;
}


static size_t ZSTD_minGain(size_t srcSize) { return (srcSize >> 6) + 2; }

static size_t ZSTD_compressLiterals (ZSTD_entropyCTables_t const* prevEntropy,
                                     ZSTD_entropyCTables_t* nextEntropy,
                                     ZSTD_strategy strategy, int disableLiteralCompression,
                                     void* dst, size_t dstCapacity,
                               const void* src, size_t srcSize,
                                     U32* workspace, const int bmi2)
{
    size_t const minGain = ZSTD_minGain(srcSize);
    size_t const lhSize = 3 + (srcSize >= 1 KB) + (srcSize >= 16 KB);
    BYTE*  const ostart = (BYTE*)dst;
    U32 singleStream = srcSize < 256;
    symbolEncodingType_e hType = set_compressed;
    size_t cLitSize;

    DEBUGLOG(5,"ZSTD_compressLiterals (disableLiteralCompression=%i)",
                disableLiteralCompression);

    /* Prepare nextEntropy assuming reusing the existing table */
    nextEntropy->hufCTable_repeatMode = prevEntropy->hufCTable_repeatMode;
    memcpy(nextEntropy->hufCTable, prevEntropy->hufCTable,
           sizeof(prevEntropy->hufCTable));

    if (disableLiteralCompression)
        return ZSTD_noCompressLiterals(dst, dstCapacity, src, srcSize);

    /* small ? don't even attempt compression (speed opt) */
<<<<<<< HEAD
#   define COMPRESS_LITERALS_SIZE_MIN 63
    {   size_t const minLitSize = (prevEntropy->hufCTable_repeatMode == HUF_repeat_valid) ? 6 : COMPRESS_LITERALS_SIZE_MIN;
        if (srcSize <= minLitSize) return ZSTD_noCompressLiterals(dst, dstCapacity, src, srcSize);
=======
#   define LITERAL_NOENTROPY 63
    {   size_t const minLitSize = (prevEntropy->hufCTable_repeatMode == HUF_repeat_valid) ? 6 : LITERAL_NOENTROPY;
        if (srcSize <= minLitSize)
            return ZSTD_noCompressLiterals(dst, dstCapacity, src, srcSize);
>>>>>>> 4c5cbac1
    }

    if (dstCapacity < lhSize+1) return ERROR(dstSize_tooSmall);   /* not enough space for compression */
    {   HUF_repeat repeat = prevEntropy->hufCTable_repeatMode;
        int const preferRepeat = strategy < ZSTD_lazy ? srcSize <= 1024 : 0;
        if (repeat == HUF_repeat_valid && lhSize == 3) singleStream = 1;
        cLitSize = singleStream ? HUF_compress1X_repeat(ostart+lhSize, dstCapacity-lhSize, src, srcSize, 255, 11,
                                      workspace, HUF_WORKSPACE_SIZE, (HUF_CElt*)nextEntropy->hufCTable, &repeat, preferRepeat, bmi2)
                                : HUF_compress4X_repeat(ostart+lhSize, dstCapacity-lhSize, src, srcSize, 255, 11,
                                      workspace, HUF_WORKSPACE_SIZE, (HUF_CElt*)nextEntropy->hufCTable, &repeat, preferRepeat, bmi2);
        if (repeat != HUF_repeat_none) {
            /* reused the existing table */
            hType = set_repeat;
        }
    }

    if ((cLitSize==0) | (cLitSize >= srcSize - minGain) | ERR_isError(cLitSize)) {
        memcpy(nextEntropy->hufCTable, prevEntropy->hufCTable, sizeof(prevEntropy->hufCTable));
        return ZSTD_noCompressLiterals(dst, dstCapacity, src, srcSize);
    }
    if (cLitSize==1) {
        memcpy(nextEntropy->hufCTable, prevEntropy->hufCTable, sizeof(prevEntropy->hufCTable));
        return ZSTD_compressRleLiteralsBlock(dst, dstCapacity, src, srcSize);
    }

    if (hType == set_compressed) {
        /* using a newly constructed table */
        nextEntropy->hufCTable_repeatMode = HUF_repeat_check;
    }

    /* Build header */
    switch(lhSize)
    {
    case 3: /* 2 - 2 - 10 - 10 */
        {   U32 const lhc = hType + ((!singleStream) << 2) + ((U32)srcSize<<4) + ((U32)cLitSize<<14);
            MEM_writeLE24(ostart, lhc);
            break;
        }
    case 4: /* 2 - 2 - 14 - 14 */
        {   U32 const lhc = hType + (2 << 2) + ((U32)srcSize<<4) + ((U32)cLitSize<<18);
            MEM_writeLE32(ostart, lhc);
            break;
        }
    case 5: /* 2 - 2 - 18 - 18 */
        {   U32 const lhc = hType + (3 << 2) + ((U32)srcSize<<4) + ((U32)cLitSize<<22);
            MEM_writeLE32(ostart, lhc);
            ostart[4] = (BYTE)(cLitSize >> 10);
            break;
        }
    default:  /* not possible : lhSize is {3,4,5} */
        assert(0);
    }
    return lhSize+cLitSize;
}


void ZSTD_seqToCodes(const seqStore_t* seqStorePtr)
{
    const seqDef* const sequences = seqStorePtr->sequencesStart;
    BYTE* const llCodeTable = seqStorePtr->llCode;
    BYTE* const ofCodeTable = seqStorePtr->ofCode;
    BYTE* const mlCodeTable = seqStorePtr->mlCode;
    U32 const nbSeq = (U32)(seqStorePtr->sequences - seqStorePtr->sequencesStart);
    U32 u;
    for (u=0; u<nbSeq; u++) {
        U32 const llv = sequences[u].litLength;
        U32 const mlv = sequences[u].matchLength;
        llCodeTable[u] = (BYTE)ZSTD_LLcode(llv);
        ofCodeTable[u] = (BYTE)ZSTD_highbit32(sequences[u].offset);
        mlCodeTable[u] = (BYTE)ZSTD_MLcode(mlv);
    }
    if (seqStorePtr->longLengthID==1)
        llCodeTable[seqStorePtr->longLengthPos] = MaxLL;
    if (seqStorePtr->longLengthID==2)
        mlCodeTable[seqStorePtr->longLengthPos] = MaxML;
}

typedef enum {
    ZSTD_defaultDisallowed = 0,
    ZSTD_defaultAllowed = 1
} ZSTD_defaultPolicy_e;

MEM_STATIC
symbolEncodingType_e ZSTD_selectEncodingType(
        FSE_repeat* repeatMode, size_t const mostFrequent, size_t nbSeq,
        U32 defaultNormLog, ZSTD_defaultPolicy_e const isDefaultAllowed)
{
#define MIN_SEQ_FOR_DYNAMIC_FSE   64
#define MAX_SEQ_FOR_STATIC_FSE  1000
    ZSTD_STATIC_ASSERT(ZSTD_defaultDisallowed == 0 && ZSTD_defaultAllowed != 0);
    if ((mostFrequent == nbSeq) && (!isDefaultAllowed || nbSeq > 2)) {
        DEBUGLOG(5, "Selected set_rle");
        /* Prefer set_basic over set_rle when there are 2 or less symbols,
         * since RLE uses 1 byte, but set_basic uses 5-6 bits per symbol.
         * If basic encoding isn't possible, always choose RLE.
         */
        *repeatMode = FSE_repeat_check;
        return set_rle;
    }
    if ( isDefaultAllowed
      && (*repeatMode == FSE_repeat_valid) && (nbSeq < MAX_SEQ_FOR_STATIC_FSE)) {
        DEBUGLOG(5, "Selected set_repeat");
        return set_repeat;
    }
    if ( isDefaultAllowed
      && ((nbSeq < MIN_SEQ_FOR_DYNAMIC_FSE) || (mostFrequent < (nbSeq >> (defaultNormLog-1)))) ) {
        DEBUGLOG(5, "Selected set_basic");
        /* The format allows default tables to be repeated, but it isn't useful.
         * When using simple heuristics to select encoding type, we don't want
         * to confuse these tables with dictionaries. When running more careful
         * analysis, we don't need to waste time checking both repeating tables
         * and default tables.
         */
        *repeatMode = FSE_repeat_none;
        return set_basic;
    }
    DEBUGLOG(5, "Selected set_compressed");
    *repeatMode = FSE_repeat_check;
    return set_compressed;
}

MEM_STATIC
size_t ZSTD_buildCTable(void* dst, size_t dstCapacity,
        FSE_CTable* nextCTable, U32 FSELog, symbolEncodingType_e type,
        U32* count, U32 max,
        BYTE const* codeTable, size_t nbSeq,
        S16 const* defaultNorm, U32 defaultNormLog, U32 defaultMax,
        FSE_CTable const* prevCTable, size_t prevCTableSize,
        void* workspace, size_t workspaceSize)
{
    BYTE* op = (BYTE*)dst;
    BYTE const* const oend = op + dstCapacity;

    switch (type) {
    case set_rle:
        *op = codeTable[0];
        CHECK_F(FSE_buildCTable_rle(nextCTable, (BYTE)max));
        return 1;
    case set_repeat:
        memcpy(nextCTable, prevCTable, prevCTableSize);
        return 0;
    case set_basic:
        CHECK_F(FSE_buildCTable_wksp(nextCTable, defaultNorm, defaultMax, defaultNormLog, workspace, workspaceSize));  /* note : could be pre-calculated */
        return 0;
    case set_compressed: {
        S16 norm[MaxSeq + 1];
        size_t nbSeq_1 = nbSeq;
        const U32 tableLog = FSE_optimalTableLog(FSELog, nbSeq, max);
        if (count[codeTable[nbSeq-1]] > 1) {
            count[codeTable[nbSeq-1]]--;
            nbSeq_1--;
        }
        assert(nbSeq_1 > 1);
        CHECK_F(FSE_normalizeCount(norm, tableLog, count, nbSeq_1, max));
        {   size_t const NCountSize = FSE_writeNCount(op, oend - op, norm, max, tableLog);   /* overflow protected */
            if (FSE_isError(NCountSize)) return NCountSize;
            CHECK_F(FSE_buildCTable_wksp(nextCTable, norm, max, tableLog, workspace, workspaceSize));
            return NCountSize;
        }
    }
    default: return assert(0), ERROR(GENERIC);
    }
}

#define FUNCTION(fn) fn##_default
#define TARGET
#include "zstd_compress_impl.h"
#undef TARGET
#undef FUNCTION

#if DYNAMIC_BMI2

#define FUNCTION(fn) fn##_bmi2
#define TARGET TARGET_ATTRIBUTE("bmi2")
#include "zstd_compress_impl.h"
#undef TARGET
#undef FUNCTION

#endif

size_t ZSTD_encodeSequences(
            void* dst, size_t dstCapacity,
            FSE_CTable const* CTable_MatchLength, BYTE const* mlCodeTable,
            FSE_CTable const* CTable_OffsetBits, BYTE const* ofCodeTable,
            FSE_CTable const* CTable_LitLength, BYTE const* llCodeTable,
            seqDef const* sequences, size_t nbSeq, int longOffsets, int bmi2)
{
#if DYNAMIC_BMI2
    if (bmi2) {
        return ZSTD_encodeSequences_bmi2(dst, dstCapacity,
                                         CTable_MatchLength, mlCodeTable,
                                         CTable_OffsetBits, ofCodeTable,
                                         CTable_LitLength, llCodeTable,
                                         sequences, nbSeq, longOffsets);
    }
#endif
    (void)bmi2;
    return ZSTD_encodeSequences_default(dst, dstCapacity,
                                        CTable_MatchLength, mlCodeTable,
                                        CTable_OffsetBits, ofCodeTable,
                                        CTable_LitLength, llCodeTable,
                                        sequences, nbSeq, longOffsets);
}

MEM_STATIC size_t ZSTD_compressSequences_internal(seqStore_t* seqStorePtr,
                              ZSTD_entropyCTables_t const* prevEntropy,
                              ZSTD_entropyCTables_t* nextEntropy,
                              ZSTD_CCtx_params const* cctxParams,
                              void* dst, size_t dstCapacity, U32* workspace,
                              const int bmi2)
{
    const int longOffsets = cctxParams->cParams.windowLog > STREAM_ACCUMULATOR_MIN;
    U32 count[MaxSeq+1];
    FSE_CTable* CTable_LitLength = nextEntropy->litlengthCTable;
    FSE_CTable* CTable_OffsetBits = nextEntropy->offcodeCTable;
    FSE_CTable* CTable_MatchLength = nextEntropy->matchlengthCTable;
    U32 LLtype, Offtype, MLtype;   /* compressed, raw or rle */
    const seqDef* const sequences = seqStorePtr->sequencesStart;
    const BYTE* const ofCodeTable = seqStorePtr->ofCode;
    const BYTE* const llCodeTable = seqStorePtr->llCode;
    const BYTE* const mlCodeTable = seqStorePtr->mlCode;
    BYTE* const ostart = (BYTE*)dst;
    BYTE* const oend = ostart + dstCapacity;
    BYTE* op = ostart;
    size_t const nbSeq = seqStorePtr->sequences - seqStorePtr->sequencesStart;
    BYTE* seqHead;

    ZSTD_STATIC_ASSERT(HUF_WORKSPACE_SIZE >= (1<<MAX(MLFSELog,LLFSELog)));

    /* Compress literals */
    {   const BYTE* const literals = seqStorePtr->litStart;
        size_t const litSize = seqStorePtr->lit - literals;
        size_t const cSize = ZSTD_compressLiterals(
                                    prevEntropy, nextEntropy,
                                    cctxParams->cParams.strategy, cctxParams->disableLiteralCompression,
                                    op, dstCapacity,
                                    literals, litSize,
                                    workspace, bmi2);
        if (ZSTD_isError(cSize))
          return cSize;
        assert(cSize <= dstCapacity);
        op += cSize;
    }

    /* Sequences Header */
    if ((oend-op) < 3 /*max nbSeq Size*/ + 1 /*seqHead*/) return ERROR(dstSize_tooSmall);
    if (nbSeq < 0x7F)
        *op++ = (BYTE)nbSeq;
    else if (nbSeq < LONGNBSEQ)
        op[0] = (BYTE)((nbSeq>>8) + 0x80), op[1] = (BYTE)nbSeq, op+=2;
    else
        op[0]=0xFF, MEM_writeLE16(op+1, (U16)(nbSeq - LONGNBSEQ)), op+=3;
    if (nbSeq==0) {
      memcpy(nextEntropy->litlengthCTable, prevEntropy->litlengthCTable, sizeof(prevEntropy->litlengthCTable));
      nextEntropy->litlength_repeatMode = prevEntropy->litlength_repeatMode;
      memcpy(nextEntropy->offcodeCTable, prevEntropy->offcodeCTable, sizeof(prevEntropy->offcodeCTable));
      nextEntropy->offcode_repeatMode = prevEntropy->offcode_repeatMode;
      memcpy(nextEntropy->matchlengthCTable, prevEntropy->matchlengthCTable, sizeof(prevEntropy->matchlengthCTable));
      nextEntropy->matchlength_repeatMode = prevEntropy->matchlength_repeatMode;
      return op - ostart;
    }

    /* seqHead : flags for FSE encoding type */
    seqHead = op++;

    /* convert length/distances into codes */
    ZSTD_seqToCodes(seqStorePtr);
    /* build CTable for Literal Lengths */
    {   U32 max = MaxLL;
        size_t const mostFrequent = FSE_countFast_wksp(count, &max, llCodeTable, nbSeq, workspace);
        DEBUGLOG(5, "Building LL table");
        nextEntropy->litlength_repeatMode = prevEntropy->litlength_repeatMode;
        LLtype = ZSTD_selectEncodingType(&nextEntropy->litlength_repeatMode, mostFrequent, nbSeq, LL_defaultNormLog, ZSTD_defaultAllowed);
        {   size_t const countSize = ZSTD_buildCTable(op, oend - op, CTable_LitLength, LLFSELog, (symbolEncodingType_e)LLtype,
                    count, max, llCodeTable, nbSeq, LL_defaultNorm, LL_defaultNormLog, MaxLL,
                    prevEntropy->litlengthCTable, sizeof(prevEntropy->litlengthCTable),
                    workspace, HUF_WORKSPACE_SIZE);
            if (ZSTD_isError(countSize)) return countSize;
            op += countSize;
    }   }
    /* build CTable for Offsets */
    {   U32 max = MaxOff;
        size_t const mostFrequent = FSE_countFast_wksp(count, &max, ofCodeTable, nbSeq, workspace);
        /* We can only use the basic table if max <= DefaultMaxOff, otherwise the offsets are too large */
        ZSTD_defaultPolicy_e const defaultPolicy = (max <= DefaultMaxOff) ? ZSTD_defaultAllowed : ZSTD_defaultDisallowed;
        DEBUGLOG(5, "Building OF table");
        nextEntropy->offcode_repeatMode = prevEntropy->offcode_repeatMode;
        Offtype = ZSTD_selectEncodingType(&nextEntropy->offcode_repeatMode, mostFrequent, nbSeq, OF_defaultNormLog, defaultPolicy);
        {   size_t const countSize = ZSTD_buildCTable(op, oend - op, CTable_OffsetBits, OffFSELog, (symbolEncodingType_e)Offtype,
                    count, max, ofCodeTable, nbSeq, OF_defaultNorm, OF_defaultNormLog, DefaultMaxOff,
                    prevEntropy->offcodeCTable, sizeof(prevEntropy->offcodeCTable),
                    workspace, HUF_WORKSPACE_SIZE);
            if (ZSTD_isError(countSize)) return countSize;
            op += countSize;
    }   }
    /* build CTable for MatchLengths */
    {   U32 max = MaxML;
        size_t const mostFrequent = FSE_countFast_wksp(count, &max, mlCodeTable, nbSeq, workspace);
        DEBUGLOG(5, "Building ML table");
        nextEntropy->matchlength_repeatMode = prevEntropy->matchlength_repeatMode;
        MLtype = ZSTD_selectEncodingType(&nextEntropy->matchlength_repeatMode, mostFrequent, nbSeq, ML_defaultNormLog, ZSTD_defaultAllowed);
        {   size_t const countSize = ZSTD_buildCTable(op, oend - op, CTable_MatchLength, MLFSELog, (symbolEncodingType_e)MLtype,
                    count, max, mlCodeTable, nbSeq, ML_defaultNorm, ML_defaultNormLog, MaxML,
                    prevEntropy->matchlengthCTable, sizeof(prevEntropy->matchlengthCTable),
                    workspace, HUF_WORKSPACE_SIZE);
            if (ZSTD_isError(countSize)) return countSize;
            op += countSize;
    }   }

    *seqHead = (BYTE)((LLtype<<6) + (Offtype<<4) + (MLtype<<2));

    {   size_t const bitstreamSize = ZSTD_encodeSequences(
                                        op, oend - op,
                                        CTable_MatchLength, mlCodeTable,
                                        CTable_OffsetBits, ofCodeTable,
                                        CTable_LitLength, llCodeTable,
                                        sequences, nbSeq,
                                        longOffsets, bmi2);
        if (ZSTD_isError(bitstreamSize)) return bitstreamSize;
        op += bitstreamSize;
    }

    return op - ostart;
}

MEM_STATIC size_t ZSTD_compressSequences(seqStore_t* seqStorePtr,
                              ZSTD_entropyCTables_t const* prevEntropy,
                              ZSTD_entropyCTables_t* nextEntropy,
                              ZSTD_CCtx_params const* cctxParams,
                              void* dst, size_t dstCapacity,
                              size_t srcSize, U32* workspace, int bmi2)
{
    size_t const cSize = ZSTD_compressSequences_internal(
            seqStorePtr, prevEntropy, nextEntropy, cctxParams, dst, dstCapacity,
            workspace, bmi2);
    /* When srcSize <= dstCapacity, there is enough space to write a raw uncompressed block.
     * Since we ran out of space, block must be not compressible, so fall back to raw uncompressed block.
     */
    if ((cSize == ERROR(dstSize_tooSmall)) & (srcSize <= dstCapacity))
        return 0;  /* block not compressed */
    if (ZSTD_isError(cSize)) return cSize;

    /* Check compressibility */
    {   size_t const maxCSize = srcSize - ZSTD_minGain(srcSize);  /* note : fixed formula, maybe should depend on compression level, or strategy */
        if (cSize >= maxCSize) return 0;  /* block not compressed */
    }

    /* We check that dictionaries have offset codes available for the first
     * block. After the first block, the offcode table might not have large
     * enough codes to represent the offsets in the data.
     */
    if (nextEntropy->offcode_repeatMode == FSE_repeat_valid)
        nextEntropy->offcode_repeatMode = FSE_repeat_check;

    return cSize;
}

/* ZSTD_selectBlockCompressor() :
 * Not static, but internal use only (used by long distance matcher)
 * assumption : strat is a valid strategy */
ZSTD_blockCompressor ZSTD_selectBlockCompressor(ZSTD_strategy strat, int extDict)
{
    static const ZSTD_blockCompressor blockCompressor[2][(unsigned)ZSTD_btultra+1] = {
        { ZSTD_compressBlock_fast  /* default for 0 */,
          ZSTD_compressBlock_fast, ZSTD_compressBlock_doubleFast, ZSTD_compressBlock_greedy,
          ZSTD_compressBlock_lazy, ZSTD_compressBlock_lazy2, ZSTD_compressBlock_btlazy2,
          ZSTD_compressBlock_btopt, ZSTD_compressBlock_btultra },
        { ZSTD_compressBlock_fast_extDict  /* default for 0 */,
          ZSTD_compressBlock_fast_extDict, ZSTD_compressBlock_doubleFast_extDict, ZSTD_compressBlock_greedy_extDict,
          ZSTD_compressBlock_lazy_extDict,ZSTD_compressBlock_lazy2_extDict, ZSTD_compressBlock_btlazy2_extDict,
          ZSTD_compressBlock_btopt_extDict, ZSTD_compressBlock_btultra_extDict }
    };
    ZSTD_STATIC_ASSERT((unsigned)ZSTD_fast == 1);

    assert((U32)strat >= (U32)ZSTD_fast);
    assert((U32)strat <= (U32)ZSTD_btultra);
    return blockCompressor[extDict!=0][(U32)strat];
}

static void ZSTD_storeLastLiterals(seqStore_t* seqStorePtr,
                                   const BYTE* anchor, size_t lastLLSize)
{
    memcpy(seqStorePtr->lit, anchor, lastLLSize);
    seqStorePtr->lit += lastLLSize;
}

static void ZSTD_resetSeqStore(seqStore_t* ssPtr)
{
    ssPtr->lit = ssPtr->litStart;
    ssPtr->sequences = ssPtr->sequencesStart;
    ssPtr->longLengthID = 0;
}

static size_t ZSTD_compressBlock_internal(ZSTD_CCtx* zc,
                                        void* dst, size_t dstCapacity,
                                        const void* src, size_t srcSize)
{
    ZSTD_matchState_t* const ms = &zc->blockState.matchState;
    DEBUGLOG(5, "ZSTD_compressBlock_internal (dstCapacity=%u, dictLimit=%u, nextToUpdate=%u)",
                (U32)dstCapacity, ms->window.dictLimit, ms->nextToUpdate);
    if (srcSize < MIN_CBLOCK_SIZE+ZSTD_blockHeaderSize+1)
        return 0;   /* don't even attempt compression below a certain srcSize */
    ZSTD_resetSeqStore(&(zc->seqStore));

    /* limited update after a very long match */
    {   const BYTE* const base = ms->window.base;
        const BYTE* const istart = (const BYTE*)src;
        const U32 current = (U32)(istart-base);
        if (current > ms->nextToUpdate + 384)
            ms->nextToUpdate = current - MIN(192, (U32)(current - ms->nextToUpdate - 384));
    }

    /* select and store sequences */
    {   U32 const extDict = ZSTD_window_hasExtDict(ms->window);
        size_t lastLLSize;
        {   int i;
            for (i = 0; i < ZSTD_REP_NUM; ++i)
                zc->blockState.nextCBlock->rep[i] = zc->blockState.prevCBlock->rep[i];
        }
        if (zc->appliedParams.ldmParams.enableLdm) {
            size_t const nbSeq =
                ZSTD_ldm_generateSequences(&zc->ldmState, zc->ldmSequences,
                                           &zc->appliedParams.ldmParams,
                                           src, srcSize, extDict);
            lastLLSize =
                ZSTD_ldm_blockCompress(zc->ldmSequences, nbSeq,
                                       ms, &zc->seqStore,
                                       zc->blockState.nextCBlock->rep,
                                       &zc->appliedParams.cParams,
                                       src, srcSize, extDict);
        } else {   /* not long range mode */
            ZSTD_blockCompressor const blockCompressor = ZSTD_selectBlockCompressor(zc->appliedParams.cParams.strategy, extDict);
            lastLLSize = blockCompressor(ms, &zc->seqStore, zc->blockState.nextCBlock->rep, &zc->appliedParams.cParams, src, srcSize);
        }
        {   const BYTE* const lastLiterals = (const BYTE*)src + srcSize - lastLLSize;
            ZSTD_storeLastLiterals(&zc->seqStore, lastLiterals, lastLLSize);
    }   }

    /* encode sequences and literals */
    {   size_t const cSize = ZSTD_compressSequences(&zc->seqStore,
                                &zc->blockState.prevCBlock->entropy, &zc->blockState.nextCBlock->entropy,
                                &zc->appliedParams,
                                dst, dstCapacity,
                                srcSize, zc->entropyWorkspace, zc->bmi2);
        if (ZSTD_isError(cSize) || cSize == 0) return cSize;
        /* confirm repcodes and entropy tables */
        {   ZSTD_compressedBlockState_t* const tmp = zc->blockState.prevCBlock;
            zc->blockState.prevCBlock = zc->blockState.nextCBlock;
            zc->blockState.nextCBlock = tmp;
        }
        return cSize;
    }
}


/*! ZSTD_compress_frameChunk() :
*   Compress a chunk of data into one or multiple blocks.
*   All blocks will be terminated, all input will be consumed.
*   Function will issue an error if there is not enough `dstCapacity` to hold the compressed content.
*   Frame is supposed already started (header already produced)
*   @return : compressed size, or an error code
*/
static size_t ZSTD_compress_frameChunk (ZSTD_CCtx* cctx,
                                     void* dst, size_t dstCapacity,
                               const void* src, size_t srcSize,
                                     U32 lastFrameChunk)
{
    size_t blockSize = cctx->blockSize;
    size_t remaining = srcSize;
    const BYTE* ip = (const BYTE*)src;
    BYTE* const ostart = (BYTE*)dst;
    BYTE* op = ostart;
    U32 const maxDist = (U32)1 << cctx->appliedParams.cParams.windowLog;
    assert(cctx->appliedParams.cParams.windowLog <= 31);

    DEBUGLOG(5, "ZSTD_compress_frameChunk (blockSize=%u)", (U32)blockSize);
    if (cctx->appliedParams.fParams.checksumFlag && srcSize)
        XXH64_update(&cctx->xxhState, src, srcSize);

    while (remaining) {
        ZSTD_matchState_t* const ms = &cctx->blockState.matchState;
        U32 const lastBlock = lastFrameChunk & (blockSize >= remaining);

        if (dstCapacity < ZSTD_blockHeaderSize + MIN_CBLOCK_SIZE)
            return ERROR(dstSize_tooSmall);   /* not enough space to store compressed block */
        if (remaining < blockSize) blockSize = remaining;

        if (ZSTD_window_needOverflowCorrection(ms->window)) {
            U32 const cycleLog = ZSTD_cycleLog(cctx->appliedParams.cParams.chainLog, cctx->appliedParams.cParams.strategy);
            U32 const correction = ZSTD_window_correctOverflow(&ms->window, cycleLog, maxDist, ip);
            ZSTD_STATIC_ASSERT(ZSTD_CHAINLOG_MAX <= 30);
            ZSTD_STATIC_ASSERT(ZSTD_WINDOWLOG_MAX_32 <= 30);
            ZSTD_STATIC_ASSERT(ZSTD_WINDOWLOG_MAX <= 31);

            ZSTD_reduceIndex(cctx, correction);
            if (ms->nextToUpdate < correction) ms->nextToUpdate = 0;
            else ms->nextToUpdate -= correction;
        }
        ZSTD_window_enforceMaxDist(&ms->window, ip + blockSize, ms->loadedDictEnd + maxDist);
        if (ms->nextToUpdate < ms->window.lowLimit) ms->nextToUpdate = ms->window.lowLimit;

        {   size_t cSize = ZSTD_compressBlock_internal(cctx,
                                op+ZSTD_blockHeaderSize, dstCapacity-ZSTD_blockHeaderSize,
                                ip, blockSize);
            if (ZSTD_isError(cSize)) return cSize;

            if (cSize == 0) {  /* block is not compressible */
                U32 const cBlockHeader24 = lastBlock + (((U32)bt_raw)<<1) + (U32)(blockSize << 3);
                if (blockSize + ZSTD_blockHeaderSize > dstCapacity) return ERROR(dstSize_tooSmall);
                MEM_writeLE32(op, cBlockHeader24);   /* 4th byte will be overwritten */
                memcpy(op + ZSTD_blockHeaderSize, ip, blockSize);
                cSize = ZSTD_blockHeaderSize + blockSize;
            } else {
                U32 const cBlockHeader24 = lastBlock + (((U32)bt_compressed)<<1) + (U32)(cSize << 3);
                MEM_writeLE24(op, cBlockHeader24);
                cSize += ZSTD_blockHeaderSize;
            }

            ip += blockSize;
            assert(remaining >= blockSize);
            remaining -= blockSize;
            op += cSize;
            assert(dstCapacity >= cSize);
            dstCapacity -= cSize;
            DEBUGLOG(5, "ZSTD_compress_frameChunk: adding a block of size %u",
                        (U32)cSize);
    }   }

    if (lastFrameChunk && (op>ostart)) cctx->stage = ZSTDcs_ending;
    return op-ostart;
}


static size_t ZSTD_writeFrameHeader(void* dst, size_t dstCapacity,
                                    ZSTD_CCtx_params params, U64 pledgedSrcSize, U32 dictID)
{   BYTE* const op = (BYTE*)dst;
    U32   const dictIDSizeCodeLength = (dictID>0) + (dictID>=256) + (dictID>=65536);   /* 0-3 */
    U32   const dictIDSizeCode = params.fParams.noDictIDFlag ? 0 : dictIDSizeCodeLength;   /* 0-3 */
    U32   const checksumFlag = params.fParams.checksumFlag>0;
    U32   const windowSize = (U32)1 << params.cParams.windowLog;
    U32   const singleSegment = params.fParams.contentSizeFlag && (windowSize >= pledgedSrcSize);
    BYTE  const windowLogByte = (BYTE)((params.cParams.windowLog - ZSTD_WINDOWLOG_ABSOLUTEMIN) << 3);
    U32   const fcsCode = params.fParams.contentSizeFlag ?
                     (pledgedSrcSize>=256) + (pledgedSrcSize>=65536+256) + (pledgedSrcSize>=0xFFFFFFFFU) : 0;  /* 0-3 */
    BYTE  const frameHeaderDecriptionByte = (BYTE)(dictIDSizeCode + (checksumFlag<<2) + (singleSegment<<5) + (fcsCode<<6) );
    size_t pos=0;

    if (dstCapacity < ZSTD_frameHeaderSize_max) return ERROR(dstSize_tooSmall);
    DEBUGLOG(4, "ZSTD_writeFrameHeader : dictIDFlag : %u ; dictID : %u ; dictIDSizeCode : %u",
                !params.fParams.noDictIDFlag, dictID,  dictIDSizeCode);

    if (params.format == ZSTD_f_zstd1) {
        MEM_writeLE32(dst, ZSTD_MAGICNUMBER);
        pos = 4;
    }
    op[pos++] = frameHeaderDecriptionByte;
    if (!singleSegment) op[pos++] = windowLogByte;
    switch(dictIDSizeCode)
    {
        default:  assert(0); /* impossible */
        case 0 : break;
        case 1 : op[pos] = (BYTE)(dictID); pos++; break;
        case 2 : MEM_writeLE16(op+pos, (U16)dictID); pos+=2; break;
        case 3 : MEM_writeLE32(op+pos, dictID); pos+=4; break;
    }
    switch(fcsCode)
    {
        default:  assert(0); /* impossible */
        case 0 : if (singleSegment) op[pos++] = (BYTE)(pledgedSrcSize); break;
        case 1 : MEM_writeLE16(op+pos, (U16)(pledgedSrcSize-256)); pos+=2; break;
        case 2 : MEM_writeLE32(op+pos, (U32)(pledgedSrcSize)); pos+=4; break;
        case 3 : MEM_writeLE64(op+pos, (U64)(pledgedSrcSize)); pos+=8; break;
    }
    return pos;
}

/* ZSTD_writeLastEmptyBlock() :
 * output an empty Block with end-of-frame mark to complete a frame
 * @return : size of data written into `dst` (== ZSTD_blockHeaderSize (defined in zstd_internal.h))
 *           or an error code if `dstCapcity` is too small (<ZSTD_blockHeaderSize)
 */
size_t ZSTD_writeLastEmptyBlock(void* dst, size_t dstCapacity)
{
    if (dstCapacity < ZSTD_blockHeaderSize) return ERROR(dstSize_tooSmall);
    {   U32 const cBlockHeader24 = 1 /*lastBlock*/ + (((U32)bt_raw)<<1);  /* 0 size */
        MEM_writeLE24(dst, cBlockHeader24);
        return ZSTD_blockHeaderSize;
    }
}


static size_t ZSTD_compressContinue_internal (ZSTD_CCtx* cctx,
                              void* dst, size_t dstCapacity,
                        const void* src, size_t srcSize,
                               U32 frame, U32 lastFrameChunk)
{
    ZSTD_matchState_t* ms = &cctx->blockState.matchState;
    size_t fhSize = 0;

    DEBUGLOG(5, "ZSTD_compressContinue_internal, stage: %u, srcSize: %u",
                cctx->stage, (U32)srcSize);
    if (cctx->stage==ZSTDcs_created) return ERROR(stage_wrong);   /* missing init (ZSTD_compressBegin) */

    if (frame && (cctx->stage==ZSTDcs_init)) {
        fhSize = ZSTD_writeFrameHeader(dst, dstCapacity, cctx->appliedParams,
                                       cctx->pledgedSrcSizePlusOne-1, cctx->dictID);
        if (ZSTD_isError(fhSize)) return fhSize;
        dstCapacity -= fhSize;
        dst = (char*)dst + fhSize;
        cctx->stage = ZSTDcs_ongoing;
    }

    if (!srcSize) return fhSize;  /* do not generate an empty block if no input */

    if (!ZSTD_window_update(&ms->window, src, srcSize)) {
        ms->nextToUpdate = ms->window.dictLimit;
    }
    if (cctx->appliedParams.ldmParams.enableLdm)
        ZSTD_window_update(&cctx->ldmState.window, src, srcSize);

    DEBUGLOG(5, "ZSTD_compressContinue_internal (blockSize=%u)", (U32)cctx->blockSize);
    {   size_t const cSize = frame ?
                             ZSTD_compress_frameChunk (cctx, dst, dstCapacity, src, srcSize, lastFrameChunk) :
                             ZSTD_compressBlock_internal (cctx, dst, dstCapacity, src, srcSize);
        if (ZSTD_isError(cSize)) return cSize;
        cctx->consumedSrcSize += srcSize;
        cctx->producedCSize += (cSize + fhSize);
        if (cctx->appliedParams.fParams.contentSizeFlag) {  /* control src size */
            if (cctx->consumedSrcSize+1 > cctx->pledgedSrcSizePlusOne) {
                DEBUGLOG(4, "error : pledgedSrcSize = %u, while realSrcSize >= %u",
                    (U32)cctx->pledgedSrcSizePlusOne-1, (U32)cctx->consumedSrcSize);
                return ERROR(srcSize_wrong);
            }
        }
        return cSize + fhSize;
    }
}

size_t ZSTD_compressContinue (ZSTD_CCtx* cctx,
                              void* dst, size_t dstCapacity,
                        const void* src, size_t srcSize)
{
    DEBUGLOG(5, "ZSTD_compressContinue (srcSize=%u)", (U32)srcSize);
    return ZSTD_compressContinue_internal(cctx, dst, dstCapacity, src, srcSize, 1 /* frame mode */, 0 /* last chunk */);
}


size_t ZSTD_getBlockSize(const ZSTD_CCtx* cctx)
{
    ZSTD_compressionParameters const cParams =
            ZSTD_getCParamsFromCCtxParams(cctx->appliedParams, 0, 0);
    return MIN (ZSTD_BLOCKSIZE_MAX, (U32)1 << cParams.windowLog);
}

size_t ZSTD_compressBlock(ZSTD_CCtx* cctx, void* dst, size_t dstCapacity, const void* src, size_t srcSize)
{
    size_t const blockSizeMax = ZSTD_getBlockSize(cctx);
    if (srcSize > blockSizeMax) return ERROR(srcSize_wrong);
    return ZSTD_compressContinue_internal(cctx, dst, dstCapacity, src, srcSize, 0 /* frame mode */, 0 /* last chunk */);
}

/*! ZSTD_loadDictionaryContent() :
 *  @return : 0, or an error code
 */
static size_t ZSTD_loadDictionaryContent(ZSTD_matchState_t* ms, ZSTD_CCtx_params const* params, const void* src, size_t srcSize)
{
    const BYTE* const ip = (const BYTE*) src;
    const BYTE* const iend = ip + srcSize;
    ZSTD_compressionParameters const* cParams = &params->cParams;

    ZSTD_window_update(&ms->window, src, srcSize);

    if (srcSize <= HASH_READ_SIZE) return 0;

    switch(params->cParams.strategy)
    {
    case ZSTD_fast:
        ZSTD_fillHashTable(ms, cParams, iend);
        break;
    case ZSTD_dfast:
        ZSTD_fillDoubleHashTable(ms, cParams, iend);
        break;

    case ZSTD_greedy:
    case ZSTD_lazy:
    case ZSTD_lazy2:
        if (srcSize >= HASH_READ_SIZE)
            ZSTD_insertAndFindFirstIndex(ms, cParams, iend-HASH_READ_SIZE);
        break;

    case ZSTD_btlazy2:   /* we want the dictionary table fully sorted */
    case ZSTD_btopt:
    case ZSTD_btultra:
        if (srcSize >= HASH_READ_SIZE)
            ZSTD_updateTree(ms, cParams, iend-HASH_READ_SIZE, iend);
        break;

    default:
        assert(0);  /* not possible : not a valid strategy id */
    }

    ms->nextToUpdate = (U32)(iend - ms->window.base);
    return 0;
}


/* Dictionaries that assign zero probability to symbols that show up causes problems
   when FSE encoding.  Refuse dictionaries that assign zero probability to symbols
   that we may encounter during compression.
   NOTE: This behavior is not standard and could be improved in the future. */
static size_t ZSTD_checkDictNCount(short* normalizedCounter, unsigned dictMaxSymbolValue, unsigned maxSymbolValue) {
    U32 s;
    if (dictMaxSymbolValue < maxSymbolValue) return ERROR(dictionary_corrupted);
    for (s = 0; s <= maxSymbolValue; ++s) {
        if (normalizedCounter[s] == 0) return ERROR(dictionary_corrupted);
    }
    return 0;
}


/* Dictionary format :
 * See :
 * https://github.com/facebook/zstd/blob/master/doc/zstd_compression_format.md#dictionary-format
 */
/*! ZSTD_loadZstdDictionary() :
 * @return : dictID, or an error code
 *  assumptions : magic number supposed already checked
 *                dictSize supposed > 8
 */
static size_t ZSTD_loadZstdDictionary(ZSTD_compressedBlockState_t* bs, ZSTD_matchState_t* ms, ZSTD_CCtx_params const* params, const void* dict, size_t dictSize, void* workspace)
{
    const BYTE* dictPtr = (const BYTE*)dict;
    const BYTE* const dictEnd = dictPtr + dictSize;
    short offcodeNCount[MaxOff+1];
    unsigned offcodeMaxValue = MaxOff;
    size_t dictID;

    ZSTD_STATIC_ASSERT(HUF_WORKSPACE_SIZE >= (1<<MAX(MLFSELog,LLFSELog)));

    dictPtr += 4;   /* skip magic number */
    dictID = params->fParams.noDictIDFlag ? 0 :  MEM_readLE32(dictPtr);
    dictPtr += 4;

    {   unsigned maxSymbolValue = 255;
        size_t const hufHeaderSize = HUF_readCTable((HUF_CElt*)bs->entropy.hufCTable, &maxSymbolValue, dictPtr, dictEnd-dictPtr);
        if (HUF_isError(hufHeaderSize)) return ERROR(dictionary_corrupted);
        if (maxSymbolValue < 255) return ERROR(dictionary_corrupted);
        dictPtr += hufHeaderSize;
    }

    {   unsigned offcodeLog;
        size_t const offcodeHeaderSize = FSE_readNCount(offcodeNCount, &offcodeMaxValue, &offcodeLog, dictPtr, dictEnd-dictPtr);
        if (FSE_isError(offcodeHeaderSize)) return ERROR(dictionary_corrupted);
        if (offcodeLog > OffFSELog) return ERROR(dictionary_corrupted);
        /* Defer checking offcodeMaxValue because we need to know the size of the dictionary content */
        CHECK_E( FSE_buildCTable_wksp(bs->entropy.offcodeCTable, offcodeNCount, offcodeMaxValue, offcodeLog, workspace, HUF_WORKSPACE_SIZE),
                 dictionary_corrupted);
        dictPtr += offcodeHeaderSize;
    }

    {   short matchlengthNCount[MaxML+1];
        unsigned matchlengthMaxValue = MaxML, matchlengthLog;
        size_t const matchlengthHeaderSize = FSE_readNCount(matchlengthNCount, &matchlengthMaxValue, &matchlengthLog, dictPtr, dictEnd-dictPtr);
        if (FSE_isError(matchlengthHeaderSize)) return ERROR(dictionary_corrupted);
        if (matchlengthLog > MLFSELog) return ERROR(dictionary_corrupted);
        /* Every match length code must have non-zero probability */
        CHECK_F( ZSTD_checkDictNCount(matchlengthNCount, matchlengthMaxValue, MaxML));
        CHECK_E( FSE_buildCTable_wksp(bs->entropy.matchlengthCTable, matchlengthNCount, matchlengthMaxValue, matchlengthLog, workspace, HUF_WORKSPACE_SIZE),
                 dictionary_corrupted);
        dictPtr += matchlengthHeaderSize;
    }

    {   short litlengthNCount[MaxLL+1];
        unsigned litlengthMaxValue = MaxLL, litlengthLog;
        size_t const litlengthHeaderSize = FSE_readNCount(litlengthNCount, &litlengthMaxValue, &litlengthLog, dictPtr, dictEnd-dictPtr);
        if (FSE_isError(litlengthHeaderSize)) return ERROR(dictionary_corrupted);
        if (litlengthLog > LLFSELog) return ERROR(dictionary_corrupted);
        /* Every literal length code must have non-zero probability */
        CHECK_F( ZSTD_checkDictNCount(litlengthNCount, litlengthMaxValue, MaxLL));
        CHECK_E( FSE_buildCTable_wksp(bs->entropy.litlengthCTable, litlengthNCount, litlengthMaxValue, litlengthLog, workspace, HUF_WORKSPACE_SIZE),
                 dictionary_corrupted);
        dictPtr += litlengthHeaderSize;
    }

    if (dictPtr+12 > dictEnd) return ERROR(dictionary_corrupted);
    bs->rep[0] = MEM_readLE32(dictPtr+0);
    bs->rep[1] = MEM_readLE32(dictPtr+4);
    bs->rep[2] = MEM_readLE32(dictPtr+8);
    dictPtr += 12;

    {   size_t const dictContentSize = (size_t)(dictEnd - dictPtr);
        U32 offcodeMax = MaxOff;
        if (dictContentSize <= ((U32)-1) - 128 KB) {
            U32 const maxOffset = (U32)dictContentSize + 128 KB; /* The maximum offset that must be supported */
            offcodeMax = ZSTD_highbit32(maxOffset); /* Calculate minimum offset code required to represent maxOffset */
        }
        /* All offset values <= dictContentSize + 128 KB must be representable */
        CHECK_F (ZSTD_checkDictNCount(offcodeNCount, offcodeMaxValue, MIN(offcodeMax, MaxOff)));
        /* All repCodes must be <= dictContentSize and != 0*/
        {   U32 u;
            for (u=0; u<3; u++) {
                if (bs->rep[u] == 0) return ERROR(dictionary_corrupted);
                if (bs->rep[u] > dictContentSize) return ERROR(dictionary_corrupted);
        }   }

        bs->entropy.hufCTable_repeatMode = HUF_repeat_valid;
        bs->entropy.offcode_repeatMode = FSE_repeat_valid;
        bs->entropy.matchlength_repeatMode = FSE_repeat_valid;
        bs->entropy.litlength_repeatMode = FSE_repeat_valid;
        CHECK_F(ZSTD_loadDictionaryContent(ms, params, dictPtr, dictContentSize));
        return dictID;
    }
}

/** ZSTD_compress_insertDictionary() :
*   @return : dictID, or an error code */
static size_t ZSTD_compress_insertDictionary(ZSTD_compressedBlockState_t* bs, ZSTD_matchState_t* ms,
                                             ZSTD_CCtx_params const* params,
                                       const void* dict, size_t dictSize,
                                             ZSTD_dictMode_e dictMode,
                                             void* workspace)
{
    DEBUGLOG(4, "ZSTD_compress_insertDictionary (dictSize=%u)", (U32)dictSize);
    if ((dict==NULL) || (dictSize<=8)) return 0;

    ZSTD_reset_compressedBlockState(bs);

    /* dict restricted modes */
    if (dictMode==ZSTD_dm_rawContent)
        return ZSTD_loadDictionaryContent(ms, params, dict, dictSize);

    if (MEM_readLE32(dict) != ZSTD_MAGIC_DICTIONARY) {
        if (dictMode == ZSTD_dm_auto) {
            DEBUGLOG(4, "raw content dictionary detected");
            return ZSTD_loadDictionaryContent(ms, params, dict, dictSize);
        }
        if (dictMode == ZSTD_dm_fullDict)
            return ERROR(dictionary_wrong);
        assert(0);   /* impossible */
    }

    /* dict as full zstd dictionary */
    return ZSTD_loadZstdDictionary(bs, ms, params, dict, dictSize, workspace);
}

/*! ZSTD_compressBegin_internal() :
 * @return : 0, or an error code */
size_t ZSTD_compressBegin_internal(ZSTD_CCtx* cctx,
                             const void* dict, size_t dictSize,
                             ZSTD_dictMode_e dictMode,
                             const ZSTD_CDict* cdict,
                             ZSTD_CCtx_params params, U64 pledgedSrcSize,
                             ZSTD_buffered_policy_e zbuff)
{
    DEBUGLOG(4, "ZSTD_compressBegin_internal: wlog=%u", params.cParams.windowLog);
    /* params are supposed to be fully validated at this point */
    assert(!ZSTD_isError(ZSTD_checkCParams(params.cParams)));
    assert(!((dict) && (cdict)));  /* either dict or cdict, not both */

    if (cdict && cdict->dictContentSize>0) {
        cctx->requestedParams = params;
        return ZSTD_resetCCtx_usingCDict(cctx, cdict, params.cParams.windowLog,
                                         params.fParams, pledgedSrcSize, zbuff);
    }

    CHECK_F( ZSTD_resetCCtx_internal(cctx, params, pledgedSrcSize,
                                     ZSTDcrp_continue, zbuff) );
    {
        size_t const dictID = ZSTD_compress_insertDictionary(
                cctx->blockState.prevCBlock, &cctx->blockState.matchState,
                &params, dict, dictSize, dictMode, cctx->entropyWorkspace);
        if (ZSTD_isError(dictID)) return dictID;
        assert(dictID <= (size_t)(U32)-1);
        cctx->dictID = (U32)dictID;
    }
    return 0;
}

size_t ZSTD_compressBegin_advanced_internal(ZSTD_CCtx* cctx,
                                    const void* dict, size_t dictSize,
                                    ZSTD_dictMode_e dictMode,
                                    const ZSTD_CDict* cdict,
                                    ZSTD_CCtx_params params,
                                    unsigned long long pledgedSrcSize)
{
    DEBUGLOG(4, "ZSTD_compressBegin_advanced_internal: wlog=%u", params.cParams.windowLog);
    /* compression parameters verification and optimization */
    CHECK_F( ZSTD_checkCParams(params.cParams) );
    return ZSTD_compressBegin_internal(cctx,
                                       dict, dictSize, dictMode,
                                       cdict,
                                       params, pledgedSrcSize,
                                       ZSTDb_not_buffered);
}

/*! ZSTD_compressBegin_advanced() :
*   @return : 0, or an error code */
size_t ZSTD_compressBegin_advanced(ZSTD_CCtx* cctx,
                             const void* dict, size_t dictSize,
                                   ZSTD_parameters params, unsigned long long pledgedSrcSize)
{
    ZSTD_CCtx_params const cctxParams =
            ZSTD_assignParamsToCCtxParams(cctx->requestedParams, params);
    return ZSTD_compressBegin_advanced_internal(cctx,
                                            dict, dictSize, ZSTD_dm_auto,
                                            NULL /*cdict*/,
                                            cctxParams, pledgedSrcSize);
}

size_t ZSTD_compressBegin_usingDict(ZSTD_CCtx* cctx, const void* dict, size_t dictSize, int compressionLevel)
{
    ZSTD_parameters const params = ZSTD_getParams(compressionLevel, ZSTD_CONTENTSIZE_UNKNOWN, dictSize);
    ZSTD_CCtx_params const cctxParams =
            ZSTD_assignParamsToCCtxParams(cctx->requestedParams, params);
    DEBUGLOG(4, "ZSTD_compressBegin_usingDict (dictSize=%u)", (U32)dictSize);
    return ZSTD_compressBegin_internal(cctx, dict, dictSize, ZSTD_dm_auto, NULL,
                                       cctxParams, ZSTD_CONTENTSIZE_UNKNOWN, ZSTDb_not_buffered);
}

size_t ZSTD_compressBegin(ZSTD_CCtx* cctx, int compressionLevel)
{
    return ZSTD_compressBegin_usingDict(cctx, NULL, 0, compressionLevel);
}


/*! ZSTD_writeEpilogue() :
*   Ends a frame.
*   @return : nb of bytes written into dst (or an error code) */
static size_t ZSTD_writeEpilogue(ZSTD_CCtx* cctx, void* dst, size_t dstCapacity)
{
    BYTE* const ostart = (BYTE*)dst;
    BYTE* op = ostart;
    size_t fhSize = 0;

    DEBUGLOG(4, "ZSTD_writeEpilogue");
    if (cctx->stage == ZSTDcs_created) return ERROR(stage_wrong);  /* init missing */

    /* special case : empty frame */
    if (cctx->stage == ZSTDcs_init) {
        fhSize = ZSTD_writeFrameHeader(dst, dstCapacity, cctx->appliedParams, 0, 0);
        if (ZSTD_isError(fhSize)) return fhSize;
        dstCapacity -= fhSize;
        op += fhSize;
        cctx->stage = ZSTDcs_ongoing;
    }

    if (cctx->stage != ZSTDcs_ending) {
        /* write one last empty block, make it the "last" block */
        U32 const cBlockHeader24 = 1 /* last block */ + (((U32)bt_raw)<<1) + 0;
        if (dstCapacity<4) return ERROR(dstSize_tooSmall);
        MEM_writeLE32(op, cBlockHeader24);
        op += ZSTD_blockHeaderSize;
        dstCapacity -= ZSTD_blockHeaderSize;
    }

    if (cctx->appliedParams.fParams.checksumFlag) {
        U32 const checksum = (U32) XXH64_digest(&cctx->xxhState);
        if (dstCapacity<4) return ERROR(dstSize_tooSmall);
        DEBUGLOG(4, "ZSTD_writeEpilogue: write checksum : %08X", checksum);
        MEM_writeLE32(op, checksum);
        op += 4;
    }

    cctx->stage = ZSTDcs_created;  /* return to "created but no init" status */
    return op-ostart;
}

size_t ZSTD_compressEnd (ZSTD_CCtx* cctx,
                         void* dst, size_t dstCapacity,
                   const void* src, size_t srcSize)
{
    size_t endResult;
    size_t const cSize = ZSTD_compressContinue_internal(cctx,
                                dst, dstCapacity, src, srcSize,
                                1 /* frame mode */, 1 /* last chunk */);
    if (ZSTD_isError(cSize)) return cSize;
    endResult = ZSTD_writeEpilogue(cctx, (char*)dst + cSize, dstCapacity-cSize);
    if (ZSTD_isError(endResult)) return endResult;
    if (cctx->appliedParams.fParams.contentSizeFlag) {  /* control src size */
        DEBUGLOG(4, "end of frame : controlling src size");
        if (cctx->pledgedSrcSizePlusOne != cctx->consumedSrcSize+1) {
            DEBUGLOG(4, "error : pledgedSrcSize = %u, while realSrcSize = %u",
                (U32)cctx->pledgedSrcSizePlusOne-1, (U32)cctx->consumedSrcSize);
            return ERROR(srcSize_wrong);
    }   }
    return cSize + endResult;
}


static size_t ZSTD_compress_internal (ZSTD_CCtx* cctx,
                               void* dst, size_t dstCapacity,
                         const void* src, size_t srcSize,
                         const void* dict,size_t dictSize,
                               ZSTD_parameters params)
{
    ZSTD_CCtx_params const cctxParams =
            ZSTD_assignParamsToCCtxParams(cctx->requestedParams, params);
    DEBUGLOG(4, "ZSTD_compress_internal");
    return ZSTD_compress_advanced_internal(cctx,
                                          dst, dstCapacity,
                                          src, srcSize,
                                          dict, dictSize,
                                          cctxParams);
}

size_t ZSTD_compress_advanced (ZSTD_CCtx* ctx,
                               void* dst, size_t dstCapacity,
                         const void* src, size_t srcSize,
                         const void* dict,size_t dictSize,
                               ZSTD_parameters params)
{
    DEBUGLOG(4, "ZSTD_compress_advanced");
    CHECK_F(ZSTD_checkCParams(params.cParams));
    return ZSTD_compress_internal(ctx, dst, dstCapacity, src, srcSize, dict, dictSize, params);
}

/* Internal */
size_t ZSTD_compress_advanced_internal(
        ZSTD_CCtx* cctx,
        void* dst, size_t dstCapacity,
        const void* src, size_t srcSize,
        const void* dict,size_t dictSize,
        ZSTD_CCtx_params params)
{
    DEBUGLOG(4, "ZSTD_compress_advanced_internal (srcSize:%u)",
                (U32)srcSize);
    CHECK_F( ZSTD_compressBegin_internal(cctx, dict, dictSize, ZSTD_dm_auto, NULL,
                                         params, srcSize, ZSTDb_not_buffered) );
    return ZSTD_compressEnd(cctx, dst, dstCapacity, src, srcSize);
}

size_t ZSTD_compress_usingDict(ZSTD_CCtx* cctx, void* dst, size_t dstCapacity, const void* src, size_t srcSize,
                               const void* dict, size_t dictSize, int compressionLevel)
{
    ZSTD_parameters const params = ZSTD_getParams(compressionLevel, srcSize ? srcSize : 1, dict ? dictSize : 0);
    ZSTD_CCtx_params cctxParams = ZSTD_assignParamsToCCtxParams(cctx->requestedParams, params);
    assert(params.fParams.contentSizeFlag == 1);
    ZSTD_CCtxParam_setParameter(&cctxParams, ZSTD_p_compressLiterals, compressionLevel>=0);
    return ZSTD_compress_advanced_internal(cctx, dst, dstCapacity, src, srcSize, dict, dictSize, cctxParams);
}

size_t ZSTD_compressCCtx (ZSTD_CCtx* cctx, void* dst, size_t dstCapacity, const void* src, size_t srcSize, int compressionLevel)
{
    DEBUGLOG(4, "ZSTD_compressCCtx (srcSize=%u)", (U32)srcSize);
    return ZSTD_compress_usingDict(cctx, dst, dstCapacity, src, srcSize, NULL, 0, compressionLevel);
}

size_t ZSTD_compress(void* dst, size_t dstCapacity, const void* src, size_t srcSize, int compressionLevel)
{
    size_t result;
    ZSTD_CCtx ctxBody;
    memset(&ctxBody, 0, sizeof(ctxBody));
    ctxBody.customMem = ZSTD_defaultCMem;
    result = ZSTD_compressCCtx(&ctxBody, dst, dstCapacity, src, srcSize, compressionLevel);
    ZSTD_free(ctxBody.workSpace, ZSTD_defaultCMem);  /* can't free ctxBody itself, as it's on stack; free only heap content */
    return result;
}


/* =====  Dictionary API  ===== */

/*! ZSTD_estimateCDictSize_advanced() :
 *  Estimate amount of memory that will be needed to create a dictionary with following arguments */
size_t ZSTD_estimateCDictSize_advanced(
        size_t dictSize, ZSTD_compressionParameters cParams,
        ZSTD_dictLoadMethod_e dictLoadMethod)
{
    DEBUGLOG(5, "sizeof(ZSTD_CDict) : %u", (U32)sizeof(ZSTD_CDict));
    return sizeof(ZSTD_CDict) + HUF_WORKSPACE_SIZE + ZSTD_sizeof_matchState(&cParams, /* forCCtx */ 0)
           + (dictLoadMethod == ZSTD_dlm_byRef ? 0 : dictSize);
}

size_t ZSTD_estimateCDictSize(size_t dictSize, int compressionLevel)
{
    ZSTD_compressionParameters const cParams = ZSTD_getCParams(compressionLevel, 0, dictSize);
    return ZSTD_estimateCDictSize_advanced(dictSize, cParams, ZSTD_dlm_byCopy);
}

size_t ZSTD_sizeof_CDict(const ZSTD_CDict* cdict)
{
    if (cdict==NULL) return 0;   /* support sizeof on NULL */
    DEBUGLOG(5, "sizeof(*cdict) : %u", (U32)sizeof(*cdict));
    return cdict->workspaceSize + (cdict->dictBuffer ? cdict->dictContentSize : 0) + sizeof(*cdict);
}

static size_t ZSTD_initCDict_internal(
                    ZSTD_CDict* cdict,
              const void* dictBuffer, size_t dictSize,
                    ZSTD_dictLoadMethod_e dictLoadMethod,
                    ZSTD_dictMode_e dictMode,
                    ZSTD_compressionParameters cParams)
{
    DEBUGLOG(3, "ZSTD_initCDict_internal, mode %u", (U32)dictMode);
    cdict->cParams = cParams;
    if ((dictLoadMethod == ZSTD_dlm_byRef) || (!dictBuffer) || (!dictSize)) {
        cdict->dictBuffer = NULL;
        cdict->dictContent = dictBuffer;
    } else {
        void* const internalBuffer = ZSTD_malloc(dictSize, cdict->customMem);
        cdict->dictBuffer = internalBuffer;
        cdict->dictContent = internalBuffer;
        if (!internalBuffer) return ERROR(memory_allocation);
        memcpy(internalBuffer, dictBuffer, dictSize);
    }
    cdict->dictContentSize = dictSize;

    /* Reset the state to no dictionary */
    ZSTD_reset_compressedBlockState(&cdict->cBlockState);
    {
        void* const end = ZSTD_reset_matchState(
                &cdict->matchState,
                (U32*)cdict->workspace + HUF_WORKSPACE_SIZE_U32,
                &cParams, ZSTDcrp_continue, /* forCCtx */ 0);
        assert(end == (char*)cdict->workspace + cdict->workspaceSize);
        (void)end;
    }
    /* (Maybe) load the dictionary
     * Skips loading the dictionary if it is <= 8 bytes.
     */
    {
        ZSTD_CCtx_params params;
        memset(&params, 0, sizeof(params));
        params.compressionLevel = ZSTD_CLEVEL_DEFAULT;
        params.fParams.contentSizeFlag = 1;
        params.cParams = cParams;
        {
            size_t const dictID = ZSTD_compress_insertDictionary(
                    &cdict->cBlockState, &cdict->matchState,&params,
                    cdict->dictContent, cdict->dictContentSize,
                    dictMode, cdict->workspace);
            if (ZSTD_isError(dictID)) return dictID;
            assert(dictID <= (size_t)(U32)-1);
            cdict->dictID = (U32)dictID;
        }
    }

    return 0;
}

ZSTD_CDict* ZSTD_createCDict_advanced(const void* dictBuffer, size_t dictSize,
                                      ZSTD_dictLoadMethod_e dictLoadMethod,
                                      ZSTD_dictMode_e dictMode,
                                      ZSTD_compressionParameters cParams, ZSTD_customMem customMem)
{
    DEBUGLOG(3, "ZSTD_createCDict_advanced, mode %u", (U32)dictMode);
    if (!customMem.customAlloc ^ !customMem.customFree) return NULL;

    {   ZSTD_CDict* const cdict = (ZSTD_CDict*)ZSTD_malloc(sizeof(ZSTD_CDict), customMem);
        size_t const workspaceSize = HUF_WORKSPACE_SIZE + ZSTD_sizeof_matchState(&cParams, /* forCCtx */ 0);
        void* const workspace = ZSTD_malloc(workspaceSize, customMem);

        if (!cdict || !workspace) {
            ZSTD_free(cdict, customMem);
            ZSTD_free(workspace, customMem);
            return NULL;
        }
        cdict->customMem = customMem;
        cdict->workspace = workspace;
        cdict->workspaceSize = workspaceSize;
        if (ZSTD_isError( ZSTD_initCDict_internal(cdict,
                                        dictBuffer, dictSize,
                                        dictLoadMethod, dictMode,
                                        cParams) )) {
            ZSTD_freeCDict(cdict);
            return NULL;
        }

        return cdict;
    }
}

ZSTD_CDict* ZSTD_createCDict(const void* dict, size_t dictSize, int compressionLevel)
{
    ZSTD_compressionParameters cParams = ZSTD_getCParams(compressionLevel, 0, dictSize);
    return ZSTD_createCDict_advanced(dict, dictSize,
                                     ZSTD_dlm_byCopy, ZSTD_dm_auto,
                                     cParams, ZSTD_defaultCMem);
}

ZSTD_CDict* ZSTD_createCDict_byReference(const void* dict, size_t dictSize, int compressionLevel)
{
    ZSTD_compressionParameters cParams = ZSTD_getCParams(compressionLevel, 0, dictSize);
    return ZSTD_createCDict_advanced(dict, dictSize,
                                     ZSTD_dlm_byRef, ZSTD_dm_auto,
                                     cParams, ZSTD_defaultCMem);
}

size_t ZSTD_freeCDict(ZSTD_CDict* cdict)
{
    if (cdict==NULL) return 0;   /* support free on NULL */
    {   ZSTD_customMem const cMem = cdict->customMem;
        ZSTD_free(cdict->workspace, cMem);
        ZSTD_free(cdict->dictBuffer, cMem);
        ZSTD_free(cdict, cMem);
        return 0;
    }
}

/*! ZSTD_initStaticCDict_advanced() :
 *  Generate a digested dictionary in provided memory area.
 *  workspace: The memory area to emplace the dictionary into.
 *             Provided pointer must 8-bytes aligned.
 *             It must outlive dictionary usage.
 *  workspaceSize: Use ZSTD_estimateCDictSize()
 *                 to determine how large workspace must be.
 *  cParams : use ZSTD_getCParams() to transform a compression level
 *            into its relevants cParams.
 * @return : pointer to ZSTD_CDict*, or NULL if error (size too small)
 *  Note : there is no corresponding "free" function.
 *         Since workspace was allocated externally, it must be freed externally.
 */
const ZSTD_CDict* ZSTD_initStaticCDict(
                                 void* workspace, size_t workspaceSize,
                           const void* dict, size_t dictSize,
                                 ZSTD_dictLoadMethod_e dictLoadMethod,
                                 ZSTD_dictMode_e dictMode,
                                 ZSTD_compressionParameters cParams)
{
    size_t const matchStateSize = ZSTD_sizeof_matchState(&cParams, /* forCCtx */ 0);
    size_t const neededSize = sizeof(ZSTD_CDict) + (dictLoadMethod == ZSTD_dlm_byRef ? 0 : dictSize)
                            + HUF_WORKSPACE_SIZE + matchStateSize;
    ZSTD_CDict* const cdict = (ZSTD_CDict*) workspace;
    void* ptr;
    if ((size_t)workspace & 7) return NULL;  /* 8-aligned */
    DEBUGLOG(4, "(workspaceSize < neededSize) : (%u < %u) => %u",
        (U32)workspaceSize, (U32)neededSize, (U32)(workspaceSize < neededSize));
    if (workspaceSize < neededSize) return NULL;

    if (dictLoadMethod == ZSTD_dlm_byCopy) {
        memcpy(cdict+1, dict, dictSize);
        dict = cdict+1;
        ptr = (char*)workspace + sizeof(ZSTD_CDict) + dictSize;
    } else {
        ptr = cdict+1;
    }
    cdict->workspace = ptr;
    cdict->workspaceSize = HUF_WORKSPACE_SIZE + matchStateSize;

    if (ZSTD_isError( ZSTD_initCDict_internal(cdict,
                                              dict, dictSize,
                                              ZSTD_dlm_byRef, dictMode,
                                              cParams) ))
        return NULL;

    return cdict;
}

ZSTD_compressionParameters ZSTD_getCParamsFromCDict(const ZSTD_CDict* cdict)
{
    assert(cdict != NULL);
    return cdict->cParams;
}

/* ZSTD_compressBegin_usingCDict_advanced() :
 * cdict must be != NULL */
size_t ZSTD_compressBegin_usingCDict_advanced(
    ZSTD_CCtx* const cctx, const ZSTD_CDict* const cdict,
    ZSTD_frameParameters const fParams, unsigned long long const pledgedSrcSize)
{
    DEBUGLOG(4, "ZSTD_compressBegin_usingCDict_advanced");
    if (cdict==NULL) return ERROR(dictionary_wrong);
    {   ZSTD_CCtx_params params = cctx->requestedParams;
        params.cParams = ZSTD_getCParamsFromCDict(cdict);
        /* Increase window log to fit the entire dictionary and source if the
         * source size is known. Limit the increase to 19, which is the
         * window log for compression level 1 with the largest source size.
         */
        if (pledgedSrcSize != ZSTD_CONTENTSIZE_UNKNOWN) {
            U32 const limitedSrcSize = (U32)MIN(pledgedSrcSize, 1U << 19);
            U32 const limitedSrcLog = limitedSrcSize > 1 ? ZSTD_highbit32(limitedSrcSize - 1) + 1 : 1;
            params.cParams.windowLog = MAX(params.cParams.windowLog, limitedSrcLog);
        }
        params.fParams = fParams;
        return ZSTD_compressBegin_internal(cctx,
                                           NULL, 0, ZSTD_dm_auto,
                                           cdict,
                                           params, pledgedSrcSize,
                                           ZSTDb_not_buffered);
    }
}

/* ZSTD_compressBegin_usingCDict() :
 * pledgedSrcSize=0 means "unknown"
 * if pledgedSrcSize>0, it will enable contentSizeFlag */
size_t ZSTD_compressBegin_usingCDict(ZSTD_CCtx* cctx, const ZSTD_CDict* cdict)
{
    ZSTD_frameParameters const fParams = { 0 /*content*/, 0 /*checksum*/, 0 /*noDictID*/ };
    DEBUGLOG(4, "ZSTD_compressBegin_usingCDict : dictIDFlag == %u", !fParams.noDictIDFlag);
    return ZSTD_compressBegin_usingCDict_advanced(cctx, cdict, fParams, 0);
}

size_t ZSTD_compress_usingCDict_advanced(ZSTD_CCtx* cctx,
                                void* dst, size_t dstCapacity,
                                const void* src, size_t srcSize,
                                const ZSTD_CDict* cdict, ZSTD_frameParameters fParams)
{
    CHECK_F (ZSTD_compressBegin_usingCDict_advanced(cctx, cdict, fParams, srcSize));   /* will check if cdict != NULL */
    return ZSTD_compressEnd(cctx, dst, dstCapacity, src, srcSize);
}

/*! ZSTD_compress_usingCDict() :
 *  Compression using a digested Dictionary.
 *  Faster startup than ZSTD_compress_usingDict(), recommended when same dictionary is used multiple times.
 *  Note that compression parameters are decided at CDict creation time
 *  while frame parameters are hardcoded */
size_t ZSTD_compress_usingCDict(ZSTD_CCtx* cctx,
                                void* dst, size_t dstCapacity,
                                const void* src, size_t srcSize,
                                const ZSTD_CDict* cdict)
{
    ZSTD_frameParameters const fParams = { 1 /*content*/, 0 /*checksum*/, 0 /*noDictID*/ };
    return ZSTD_compress_usingCDict_advanced(cctx, dst, dstCapacity, src, srcSize, cdict, fParams);
}



/* ******************************************************************
*  Streaming
********************************************************************/

ZSTD_CStream* ZSTD_createCStream(void)
{
    DEBUGLOG(3, "ZSTD_createCStream");
    return ZSTD_createCStream_advanced(ZSTD_defaultCMem);
}

ZSTD_CStream* ZSTD_initStaticCStream(void *workspace, size_t workspaceSize)
{
    return ZSTD_initStaticCCtx(workspace, workspaceSize);
}

ZSTD_CStream* ZSTD_createCStream_advanced(ZSTD_customMem customMem)
{   /* CStream and CCtx are now same object */
    return ZSTD_createCCtx_advanced(customMem);
}

size_t ZSTD_freeCStream(ZSTD_CStream* zcs)
{
    return ZSTD_freeCCtx(zcs);   /* same object */
}



/*======   Initialization   ======*/

size_t ZSTD_CStreamInSize(void)  { return ZSTD_BLOCKSIZE_MAX; }

size_t ZSTD_CStreamOutSize(void)
{
    return ZSTD_compressBound(ZSTD_BLOCKSIZE_MAX) + ZSTD_blockHeaderSize + 4 /* 32-bits hash */ ;
}

static size_t ZSTD_resetCStream_internal(ZSTD_CStream* cctx,
                    const void* const dict, size_t const dictSize, ZSTD_dictMode_e const dictMode,
                    const ZSTD_CDict* const cdict,
                    ZSTD_CCtx_params const params, unsigned long long const pledgedSrcSize)
{
    DEBUGLOG(4, "ZSTD_resetCStream_internal (disableLiteralCompression=%i)",
                params.disableLiteralCompression);
    /* params are supposed to be fully validated at this point */
    assert(!ZSTD_isError(ZSTD_checkCParams(params.cParams)));
    assert(!((dict) && (cdict)));  /* either dict or cdict, not both */

    CHECK_F( ZSTD_compressBegin_internal(cctx,
                                         dict, dictSize, dictMode,
                                         cdict,
                                         params, pledgedSrcSize,
                                         ZSTDb_buffered) );

    cctx->inToCompress = 0;
    cctx->inBuffPos = 0;
    cctx->inBuffTarget = cctx->blockSize
                      + (cctx->blockSize == pledgedSrcSize);   /* for small input: avoid automatic flush on reaching end of block, since it would require to add a 3-bytes null block to end frame */
    cctx->outBuffContentSize = cctx->outBuffFlushedSize = 0;
    cctx->streamStage = zcss_load;
    cctx->frameEnded = 0;
    return 0;   /* ready to go */
}

/* ZSTD_resetCStream():
 * pledgedSrcSize == 0 means "unknown" */
size_t ZSTD_resetCStream(ZSTD_CStream* zcs, unsigned long long pledgedSrcSize)
{
    ZSTD_CCtx_params params = zcs->requestedParams;
    DEBUGLOG(4, "ZSTD_resetCStream: pledgedSrcSize = %u", (U32)pledgedSrcSize);
    if (pledgedSrcSize==0) pledgedSrcSize = ZSTD_CONTENTSIZE_UNKNOWN;
    params.fParams.contentSizeFlag = 1;
    params.cParams = ZSTD_getCParamsFromCCtxParams(params, pledgedSrcSize, 0);
    return ZSTD_resetCStream_internal(zcs, NULL, 0, ZSTD_dm_auto, zcs->cdict, params, pledgedSrcSize);
}

/*! ZSTD_initCStream_internal() :
 *  Note : for lib/compress only. Used by zstdmt_compress.c.
 *  Assumption 1 : params are valid
 *  Assumption 2 : either dict, or cdict, is defined, not both */
size_t ZSTD_initCStream_internal(ZSTD_CStream* zcs,
                    const void* dict, size_t dictSize, const ZSTD_CDict* cdict,
                    ZSTD_CCtx_params params, unsigned long long pledgedSrcSize)
{
    DEBUGLOG(4, "ZSTD_initCStream_internal");
    assert(!ZSTD_isError(ZSTD_checkCParams(params.cParams)));
    assert(!((dict) && (cdict)));  /* either dict or cdict, not both */

    if (dict && dictSize >= 8) {
        DEBUGLOG(4, "loading dictionary of size %u", (U32)dictSize);
        if (zcs->staticSize) {   /* static CCtx : never uses malloc */
            /* incompatible with internal cdict creation */
            return ERROR(memory_allocation);
        }
        ZSTD_freeCDict(zcs->cdictLocal);
        zcs->cdictLocal = ZSTD_createCDict_advanced(dict, dictSize,
                                            ZSTD_dlm_byCopy, ZSTD_dm_auto,
                                            params.cParams, zcs->customMem);
        zcs->cdict = zcs->cdictLocal;
        if (zcs->cdictLocal == NULL) return ERROR(memory_allocation);
    } else {
        if (cdict) {
            params.cParams = ZSTD_getCParamsFromCDict(cdict);  /* cParams are enforced from cdict; it includes windowLog */
        }
        ZSTD_freeCDict(zcs->cdictLocal);
        zcs->cdictLocal = NULL;
        zcs->cdict = cdict;
    }

    params.compressionLevel = ZSTD_CLEVEL_CUSTOM; /* enforce usage of cParams, instead of a dynamic derivation from cLevel (but does that happen ?) */
    zcs->requestedParams = params;

    return ZSTD_resetCStream_internal(zcs, NULL, 0, ZSTD_dm_auto, zcs->cdict, params, pledgedSrcSize);
}

/* ZSTD_initCStream_usingCDict_advanced() :
 * same as ZSTD_initCStream_usingCDict(), with control over frame parameters */
size_t ZSTD_initCStream_usingCDict_advanced(ZSTD_CStream* zcs,
                                            const ZSTD_CDict* cdict,
                                            ZSTD_frameParameters fParams,
                                            unsigned long long pledgedSrcSize)
{
    DEBUGLOG(4, "ZSTD_initCStream_usingCDict_advanced");
    if (!cdict) return ERROR(dictionary_wrong); /* cannot handle NULL cdict (does not know what to do) */
    {   ZSTD_CCtx_params params = zcs->requestedParams;
        params.cParams = ZSTD_getCParamsFromCDict(cdict);
        params.fParams = fParams;
        return ZSTD_initCStream_internal(zcs,
                                NULL, 0, cdict,
                                params, pledgedSrcSize);
    }
}

/* note : cdict must outlive compression session */
size_t ZSTD_initCStream_usingCDict(ZSTD_CStream* zcs, const ZSTD_CDict* cdict)
{
    ZSTD_frameParameters const fParams = { 0 /* contentSizeFlag */, 0 /* checksum */, 0 /* hideDictID */ };
    DEBUGLOG(4, "ZSTD_initCStream_usingCDict");
    return ZSTD_initCStream_usingCDict_advanced(zcs, cdict, fParams, ZSTD_CONTENTSIZE_UNKNOWN);  /* note : will check that cdict != NULL */
}

/* ZSTD_initCStream_advanced() :
 * pledgedSrcSize must be correct.
 * if srcSize is not known at init time, use value ZSTD_CONTENTSIZE_UNKNOWN.
 * dict is loaded with default parameters ZSTD_dm_auto and ZSTD_dlm_byCopy. */
size_t ZSTD_initCStream_advanced(ZSTD_CStream* zcs,
                                 const void* dict, size_t dictSize,
                                 ZSTD_parameters params, unsigned long long pledgedSrcSize)
{
    ZSTD_CCtx_params const cctxParams = ZSTD_assignParamsToCCtxParams(zcs->requestedParams, params);
    DEBUGLOG(4, "ZSTD_initCStream_advanced: pledgedSrcSize=%u, flag=%u",
                (U32)pledgedSrcSize, params.fParams.contentSizeFlag);
    CHECK_F( ZSTD_checkCParams(params.cParams) );
    if ((pledgedSrcSize==0) && (params.fParams.contentSizeFlag==0)) pledgedSrcSize = ZSTD_CONTENTSIZE_UNKNOWN;  /* for compatibility with older programs relying on this behavior. Users should now specify ZSTD_CONTENTSIZE_UNKNOWN. This line will be removed in the future. */
    return ZSTD_initCStream_internal(zcs, dict, dictSize, NULL /*cdict*/, cctxParams, pledgedSrcSize);
}

size_t ZSTD_initCStream_usingDict(ZSTD_CStream* zcs, const void* dict, size_t dictSize, int compressionLevel)
{
    ZSTD_parameters const params = ZSTD_getParams(compressionLevel, 0, dictSize);
    ZSTD_CCtx_params const cctxParams =
            ZSTD_assignParamsToCCtxParams(zcs->requestedParams, params);
    return ZSTD_initCStream_internal(zcs, dict, dictSize, NULL, cctxParams, ZSTD_CONTENTSIZE_UNKNOWN);
}

size_t ZSTD_initCStream_srcSize(ZSTD_CStream* zcs, int compressionLevel, unsigned long long pss)
{
    U64 const pledgedSrcSize = (pss==0) ? ZSTD_CONTENTSIZE_UNKNOWN : pss;  /* temporary : 0 interpreted as "unknown" during transition period. Users willing to specify "unknown" **must** use ZSTD_CONTENTSIZE_UNKNOWN. `0` will be interpreted as "empty" in the future */
    ZSTD_parameters const params = ZSTD_getParams(compressionLevel, pledgedSrcSize, 0);
    ZSTD_CCtx_params const cctxParams = ZSTD_assignParamsToCCtxParams(zcs->requestedParams, params);
    return ZSTD_initCStream_internal(zcs, NULL, 0, NULL, cctxParams, pledgedSrcSize);
}

size_t ZSTD_initCStream(ZSTD_CStream* zcs, int compressionLevel)
{
    DEBUGLOG(4, "ZSTD_initCStream");
    return ZSTD_initCStream_srcSize(zcs, compressionLevel, ZSTD_CONTENTSIZE_UNKNOWN);
}

/*======   Compression   ======*/

MEM_STATIC size_t ZSTD_limitCopy(void* dst, size_t dstCapacity,
                           const void* src, size_t srcSize)
{
    size_t const length = MIN(dstCapacity, srcSize);
    if (length) memcpy(dst, src, length);
    return length;
}

/** ZSTD_compressStream_generic():
 *  internal function for all *compressStream*() variants and *compress_generic()
 *  non-static, because can be called from zstdmt_compress.c
 * @return : hint size for next input */
size_t ZSTD_compressStream_generic(ZSTD_CStream* zcs,
                                   ZSTD_outBuffer* output,
                                   ZSTD_inBuffer* input,
                                   ZSTD_EndDirective const flushMode)
{
    const char* const istart = (const char*)input->src;
    const char* const iend = istart + input->size;
    const char* ip = istart + input->pos;
    char* const ostart = (char*)output->dst;
    char* const oend = ostart + output->size;
    char* op = ostart + output->pos;
    U32 someMoreWork = 1;

    /* check expectations */
    DEBUGLOG(5, "ZSTD_compressStream_generic, flush=%u", (U32)flushMode);
    assert(zcs->inBuff != NULL);
    assert(zcs->inBuffSize > 0);
    assert(zcs->outBuff !=  NULL);
    assert(zcs->outBuffSize > 0);
    assert(output->pos <= output->size);
    assert(input->pos <= input->size);

    while (someMoreWork) {
        switch(zcs->streamStage)
        {
        case zcss_init:
            /* call ZSTD_initCStream() first ! */
            return ERROR(init_missing);

        case zcss_load:
            if ( (flushMode == ZSTD_e_end)
              && ((size_t)(oend-op) >= ZSTD_compressBound(iend-ip))  /* enough dstCapacity */
              && (zcs->inBuffPos == 0) ) {
                /* shortcut to compression pass directly into output buffer */
                size_t const cSize = ZSTD_compressEnd(zcs,
                                                op, oend-op, ip, iend-ip);
                DEBUGLOG(4, "ZSTD_compressEnd : %u", (U32)cSize);
                if (ZSTD_isError(cSize)) return cSize;
                ip = iend;
                op += cSize;
                zcs->frameEnded = 1;
                ZSTD_startNewCompression(zcs);
                someMoreWork = 0; break;
            }
            /* complete loading into inBuffer */
            {   size_t const toLoad = zcs->inBuffTarget - zcs->inBuffPos;
                size_t const loaded = ZSTD_limitCopy(
                                        zcs->inBuff + zcs->inBuffPos, toLoad,
                                        ip, iend-ip);
                zcs->inBuffPos += loaded;
                ip += loaded;
                if ( (flushMode == ZSTD_e_continue)
                  && (zcs->inBuffPos < zcs->inBuffTarget) ) {
                    /* not enough input to fill full block : stop here */
                    someMoreWork = 0; break;
                }
                if ( (flushMode == ZSTD_e_flush)
                  && (zcs->inBuffPos == zcs->inToCompress) ) {
                    /* empty */
                    someMoreWork = 0; break;
                }
            }
            /* compress current block (note : this stage cannot be stopped in the middle) */
            DEBUGLOG(5, "stream compression stage (flushMode==%u)", flushMode);
            {   void* cDst;
                size_t cSize;
                size_t const iSize = zcs->inBuffPos - zcs->inToCompress;
                size_t oSize = oend-op;
                unsigned const lastBlock = (flushMode == ZSTD_e_end) && (ip==iend);
                if (oSize >= ZSTD_compressBound(iSize))
                    cDst = op;   /* compress into output buffer, to skip flush stage */
                else
                    cDst = zcs->outBuff, oSize = zcs->outBuffSize;
                cSize = lastBlock ?
                        ZSTD_compressEnd(zcs, cDst, oSize,
                                    zcs->inBuff + zcs->inToCompress, iSize) :
                        ZSTD_compressContinue(zcs, cDst, oSize,
                                    zcs->inBuff + zcs->inToCompress, iSize);
                if (ZSTD_isError(cSize)) return cSize;
                zcs->frameEnded = lastBlock;
                /* prepare next block */
                zcs->inBuffTarget = zcs->inBuffPos + zcs->blockSize;
                if (zcs->inBuffTarget > zcs->inBuffSize)
                    zcs->inBuffPos = 0, zcs->inBuffTarget = zcs->blockSize;
                DEBUGLOG(5, "inBuffTarget:%u / inBuffSize:%u",
                         (U32)zcs->inBuffTarget, (U32)zcs->inBuffSize);
                if (!lastBlock)
                    assert(zcs->inBuffTarget <= zcs->inBuffSize);
                zcs->inToCompress = zcs->inBuffPos;
                if (cDst == op) {  /* no need to flush */
                    op += cSize;
                    if (zcs->frameEnded) {
                        DEBUGLOG(5, "Frame completed directly in outBuffer");
                        someMoreWork = 0;
                        ZSTD_startNewCompression(zcs);
                    }
                    break;
                }
                zcs->outBuffContentSize = cSize;
                zcs->outBuffFlushedSize = 0;
                zcs->streamStage = zcss_flush; /* pass-through to flush stage */
            }
	    /* fall-through */
        case zcss_flush:
            DEBUGLOG(5, "flush stage");
            {   size_t const toFlush = zcs->outBuffContentSize - zcs->outBuffFlushedSize;
                size_t const flushed = ZSTD_limitCopy(op, oend-op,
                            zcs->outBuff + zcs->outBuffFlushedSize, toFlush);
                DEBUGLOG(5, "toFlush: %u into %u ==> flushed: %u",
                            (U32)toFlush, (U32)(oend-op), (U32)flushed);
                op += flushed;
                zcs->outBuffFlushedSize += flushed;
                if (toFlush!=flushed) {
                    /* flush not fully completed, presumably because dst is too small */
                    assert(op==oend);
                    someMoreWork = 0;
                    break;
                }
                zcs->outBuffContentSize = zcs->outBuffFlushedSize = 0;
                if (zcs->frameEnded) {
                    DEBUGLOG(5, "Frame completed on flush");
                    someMoreWork = 0;
                    ZSTD_startNewCompression(zcs);
                    break;
                }
                zcs->streamStage = zcss_load;
                break;
            }

        default: /* impossible */
            assert(0);
        }
    }

    input->pos = ip - istart;
    output->pos = op - ostart;
    if (zcs->frameEnded) return 0;
    {   size_t hintInSize = zcs->inBuffTarget - zcs->inBuffPos;
        if (hintInSize==0) hintInSize = zcs->blockSize;
        return hintInSize;
    }
}

size_t ZSTD_compressStream(ZSTD_CStream* zcs, ZSTD_outBuffer* output, ZSTD_inBuffer* input)
{
    /* check conditions */
    if (output->pos > output->size) return ERROR(GENERIC);
    if (input->pos  > input->size)  return ERROR(GENERIC);

    return ZSTD_compressStream_generic(zcs, output, input, ZSTD_e_continue);
}


size_t ZSTD_compress_generic (ZSTD_CCtx* cctx,
                              ZSTD_outBuffer* output,
                              ZSTD_inBuffer* input,
                              ZSTD_EndDirective endOp)
{
    DEBUGLOG(5, "ZSTD_compress_generic, endOp=%u ", (U32)endOp);
    /* check conditions */
    if (output->pos > output->size) return ERROR(GENERIC);
    if (input->pos  > input->size)  return ERROR(GENERIC);
    assert(cctx!=NULL);

    /* transparent initialization stage */
    if (cctx->streamStage == zcss_init) {
        ZSTD_CCtx_params params = cctx->requestedParams;
        ZSTD_prefixDict const prefixDict = cctx->prefixDict;
        memset(&cctx->prefixDict, 0, sizeof(cctx->prefixDict));  /* single usage */
        assert(prefixDict.dict==NULL || cctx->cdict==NULL);   /* only one can be set */
        DEBUGLOG(4, "ZSTD_compress_generic : transparent init stage");
        if (endOp == ZSTD_e_end) cctx->pledgedSrcSizePlusOne = input->size + 1;  /* auto-fix pledgedSrcSize */
        params.cParams = ZSTD_getCParamsFromCCtxParams(
                cctx->requestedParams, cctx->pledgedSrcSizePlusOne-1, 0 /*dictSize*/);

#ifdef ZSTD_MULTITHREAD
        if ((cctx->pledgedSrcSizePlusOne-1) <= ZSTDMT_JOBSIZE_MIN) {
            params.nbWorkers = 0; /* do not invoke multi-threading when src size is too small */
        }
        if (params.nbWorkers > 0) {
            /* mt context creation */
            if (cctx->mtctx == NULL || (params.nbWorkers != ZSTDMT_getNbWorkers(cctx->mtctx))) {
                DEBUGLOG(4, "ZSTD_compress_generic: creating new mtctx for nbWorkers=%u",
                            params.nbWorkers);
                if (cctx->mtctx != NULL)
                    DEBUGLOG(4, "ZSTD_compress_generic: previous nbWorkers was %u",
                                ZSTDMT_getNbWorkers(cctx->mtctx));
                ZSTDMT_freeCCtx(cctx->mtctx);
                cctx->mtctx = ZSTDMT_createCCtx_advanced(params.nbWorkers, cctx->customMem);
                if (cctx->mtctx == NULL) return ERROR(memory_allocation);
            }
            /* mt compression */
            DEBUGLOG(4, "call ZSTDMT_initCStream_internal as nbWorkers=%u", params.nbWorkers);
            CHECK_F( ZSTDMT_initCStream_internal(
                        cctx->mtctx,
                        prefixDict.dict, prefixDict.dictSize, ZSTD_dm_rawContent,
                        cctx->cdict, params, cctx->pledgedSrcSizePlusOne-1) );
            cctx->streamStage = zcss_load;
            cctx->appliedParams.nbWorkers = params.nbWorkers;
        } else
#endif
        {   CHECK_F( ZSTD_resetCStream_internal(cctx,
                            prefixDict.dict, prefixDict.dictSize, prefixDict.dictMode,
                            cctx->cdict,
                            params, cctx->pledgedSrcSizePlusOne-1) );
            assert(cctx->streamStage == zcss_load);
            assert(cctx->appliedParams.nbWorkers == 0);
    }   }

    /* compression stage */
#ifdef ZSTD_MULTITHREAD
    if (cctx->appliedParams.nbWorkers > 0) {
        if (cctx->cParamsChanged) {
            ZSTDMT_updateCParams_whileCompressing(cctx->mtctx, cctx->requestedParams.compressionLevel, cctx->requestedParams.cParams);
            cctx->cParamsChanged = 0;
        }
        {   size_t const flushMin = ZSTDMT_compressStream_generic(cctx->mtctx, output, input, endOp);
            if ( ZSTD_isError(flushMin)
              || (endOp == ZSTD_e_end && flushMin == 0) ) { /* compression completed */
                ZSTD_startNewCompression(cctx);
            }
            return flushMin;
    }   }
#endif
    CHECK_F( ZSTD_compressStream_generic(cctx, output, input, endOp) );
    DEBUGLOG(5, "completed ZSTD_compress_generic");
    return cctx->outBuffContentSize - cctx->outBuffFlushedSize; /* remaining to flush */
}

size_t ZSTD_compress_generic_simpleArgs (
                            ZSTD_CCtx* cctx,
                            void* dst, size_t dstCapacity, size_t* dstPos,
                      const void* src, size_t srcSize, size_t* srcPos,
                            ZSTD_EndDirective endOp)
{
    ZSTD_outBuffer output = { dst, dstCapacity, *dstPos };
    ZSTD_inBuffer  input  = { src, srcSize, *srcPos };
    /* ZSTD_compress_generic() will check validity of dstPos and srcPos */
    size_t const cErr = ZSTD_compress_generic(cctx, &output, &input, endOp);
    *dstPos = output.pos;
    *srcPos = input.pos;
    return cErr;
}


/*======   Finalize   ======*/

/*! ZSTD_flushStream() :
 * @return : amount of data remaining to flush */
size_t ZSTD_flushStream(ZSTD_CStream* zcs, ZSTD_outBuffer* output)
{
    ZSTD_inBuffer input = { NULL, 0, 0 };
    if (output->pos > output->size) return ERROR(GENERIC);
    CHECK_F( ZSTD_compressStream_generic(zcs, output, &input, ZSTD_e_flush) );
    return zcs->outBuffContentSize - zcs->outBuffFlushedSize;  /* remaining to flush */
}


size_t ZSTD_endStream(ZSTD_CStream* zcs, ZSTD_outBuffer* output)
{
    ZSTD_inBuffer input = { NULL, 0, 0 };
    if (output->pos > output->size) return ERROR(GENERIC);
    CHECK_F( ZSTD_compressStream_generic(zcs, output, &input, ZSTD_e_end) );
    {   size_t const lastBlockSize = zcs->frameEnded ? 0 : ZSTD_BLOCKHEADERSIZE;
        size_t const checksumSize = zcs->frameEnded ? 0 : zcs->appliedParams.fParams.checksumFlag * 4;
        size_t const toFlush = zcs->outBuffContentSize - zcs->outBuffFlushedSize + lastBlockSize + checksumSize;
        DEBUGLOG(4, "ZSTD_endStream : remaining to flush : %u", (U32)toFlush);
        return toFlush;
    }
}


/*-=====  Pre-defined compression levels  =====-*/

#define ZSTD_MAX_CLEVEL     22
int ZSTD_maxCLevel(void) { return ZSTD_MAX_CLEVEL; }

static const ZSTD_compressionParameters ZSTD_defaultCParameters[4][ZSTD_MAX_CLEVEL+1] = {
{   /* "default" - guarantees a monotonically increasing memory budget */
    /* W,  C,  H,  S,  L, TL, strat */
    { 19, 12, 13,  1,  6,  1, ZSTD_fast    },  /* base for negative levels */
    { 19, 13, 14,  1,  7,  1, ZSTD_fast    },  /* level  1 */
    { 19, 15, 16,  1,  6,  1, ZSTD_fast    },  /* level  2 */
    { 20, 16, 17,  1,  5,  8, ZSTD_dfast   },  /* level  3 */
    { 20, 17, 18,  1,  5,  8, ZSTD_dfast   },  /* level  4 */
    { 20, 17, 18,  2,  5, 16, ZSTD_greedy  },  /* level  5 */
    { 21, 17, 19,  2,  5, 16, ZSTD_lazy    },  /* level  6 */
    { 21, 18, 19,  3,  5, 16, ZSTD_lazy    },  /* level  7 */
    { 21, 18, 20,  3,  5, 16, ZSTD_lazy2   },  /* level  8 */
    { 21, 19, 20,  3,  5, 16, ZSTD_lazy2   },  /* level  9 */
    { 21, 19, 21,  4,  5, 16, ZSTD_lazy2   },  /* level 10 */
    { 22, 20, 22,  4,  5, 16, ZSTD_lazy2   },  /* level 11 */
    { 22, 20, 22,  5,  5, 16, ZSTD_lazy2   },  /* level 12 */
    { 22, 21, 22,  4,  5, 32, ZSTD_btlazy2 },  /* level 13 */
    { 22, 21, 22,  5,  5, 32, ZSTD_btlazy2 },  /* level 14 */
    { 22, 22, 22,  6,  5, 32, ZSTD_btlazy2 },  /* level 15 */
    { 22, 21, 22,  4,  5, 48, ZSTD_btopt   },  /* level 16 */
    { 23, 22, 22,  4,  4, 48, ZSTD_btopt   },  /* level 17 */
    { 23, 22, 22,  5,  3, 64, ZSTD_btopt   },  /* level 18 */
    { 23, 23, 22,  7,  3,128, ZSTD_btopt   },  /* level 19 */
    { 25, 25, 23,  7,  3,128, ZSTD_btultra },  /* level 20 */
    { 26, 26, 24,  7,  3,256, ZSTD_btultra },  /* level 21 */
    { 27, 27, 25,  9,  3,512, ZSTD_btultra },  /* level 22 */
},
{   /* for srcSize <= 256 KB */
    /* W,  C,  H,  S,  L,  T, strat */
    { 18, 12, 13,  1,  5,  1, ZSTD_fast    },  /* base for negative levels */
    { 18, 13, 14,  1,  6,  1, ZSTD_fast    },  /* level  1 */
    { 18, 14, 13,  1,  5,  8, ZSTD_dfast   },  /* level  2 */
    { 18, 16, 15,  1,  5,  8, ZSTD_dfast   },  /* level  3 */
    { 18, 15, 17,  1,  5,  8, ZSTD_greedy  },  /* level  4.*/
    { 18, 16, 17,  4,  5,  8, ZSTD_greedy  },  /* level  5.*/
    { 18, 16, 17,  3,  5,  8, ZSTD_lazy    },  /* level  6.*/
    { 18, 17, 17,  4,  4,  8, ZSTD_lazy    },  /* level  7 */
    { 18, 17, 17,  4,  4,  8, ZSTD_lazy2   },  /* level  8 */
    { 18, 17, 17,  5,  4,  8, ZSTD_lazy2   },  /* level  9 */
    { 18, 17, 17,  6,  4,  8, ZSTD_lazy2   },  /* level 10 */
    { 18, 18, 17,  6,  4,  8, ZSTD_lazy2   },  /* level 11.*/
    { 18, 18, 17,  5,  4,  8, ZSTD_btlazy2 },  /* level 12.*/
    { 18, 19, 17,  7,  4,  8, ZSTD_btlazy2 },  /* level 13 */
    { 18, 18, 18,  4,  4, 16, ZSTD_btopt   },  /* level 14.*/
    { 18, 18, 18,  4,  3, 16, ZSTD_btopt   },  /* level 15.*/
    { 18, 19, 18,  6,  3, 32, ZSTD_btopt   },  /* level 16.*/
    { 18, 19, 18,  8,  3, 64, ZSTD_btopt   },  /* level 17.*/
    { 18, 19, 18,  9,  3,128, ZSTD_btopt   },  /* level 18.*/
    { 18, 19, 18, 10,  3,256, ZSTD_btopt   },  /* level 19.*/
    { 18, 19, 18, 11,  3,512, ZSTD_btultra },  /* level 20.*/
    { 18, 19, 18, 12,  3,512, ZSTD_btultra },  /* level 21.*/
    { 18, 19, 18, 13,  3,512, ZSTD_btultra },  /* level 22.*/
},
{   /* for srcSize <= 128 KB */
    /* W,  C,  H,  S,  L,  T, strat */
    { 17, 12, 12,  1,  5,  1, ZSTD_fast    },  /* level  0 - not used */
    { 17, 12, 13,  1,  6,  1, ZSTD_fast    },  /* level  1 */
    { 17, 13, 16,  1,  5,  1, ZSTD_fast    },  /* level  2 */
    { 17, 16, 16,  2,  5,  8, ZSTD_dfast   },  /* level  3 */
    { 17, 13, 15,  3,  4,  8, ZSTD_greedy  },  /* level  4 */
    { 17, 15, 17,  4,  4,  8, ZSTD_greedy  },  /* level  5 */
    { 17, 16, 17,  3,  4,  8, ZSTD_lazy    },  /* level  6 */
    { 17, 15, 17,  4,  4,  8, ZSTD_lazy2   },  /* level  7 */
    { 17, 17, 17,  4,  4,  8, ZSTD_lazy2   },  /* level  8 */
    { 17, 17, 17,  5,  4,  8, ZSTD_lazy2   },  /* level  9 */
    { 17, 17, 17,  6,  4,  8, ZSTD_lazy2   },  /* level 10 */
    { 17, 17, 17,  7,  4,  8, ZSTD_lazy2   },  /* level 11 */
    { 17, 17, 17,  8,  4,  8, ZSTD_lazy2   },  /* level 12 */
    { 17, 18, 17,  6,  4,  8, ZSTD_btlazy2 },  /* level 13.*/
    { 17, 17, 17,  7,  3,  8, ZSTD_btopt   },  /* level 14.*/
    { 17, 17, 17,  7,  3, 16, ZSTD_btopt   },  /* level 15.*/
    { 17, 18, 17,  7,  3, 32, ZSTD_btopt   },  /* level 16.*/
    { 17, 18, 17,  7,  3, 64, ZSTD_btopt   },  /* level 17.*/
    { 17, 18, 17,  7,  3,256, ZSTD_btopt   },  /* level 18.*/
    { 17, 18, 17,  8,  3,256, ZSTD_btopt   },  /* level 19.*/
    { 17, 18, 17,  9,  3,256, ZSTD_btultra },  /* level 20.*/
    { 17, 18, 17, 10,  3,256, ZSTD_btultra },  /* level 21.*/
    { 17, 18, 17, 11,  3,512, ZSTD_btultra },  /* level 22.*/
},
{   /* for srcSize <= 16 KB */
    /* W,  C,  H,  S,  L,  T, strat */
    { 14, 12, 13,  1,  5,  1, ZSTD_fast    },  /* base for negative levels */
    { 14, 14, 14,  1,  6,  1, ZSTD_fast    },  /* level  1 */
    { 14, 14, 14,  1,  4,  1, ZSTD_fast    },  /* level  2 */
    { 14, 14, 14,  1,  4,  6, ZSTD_dfast   },  /* level  3.*/
    { 14, 14, 14,  4,  4,  6, ZSTD_greedy  },  /* level  4.*/
    { 14, 14, 14,  3,  4,  6, ZSTD_lazy    },  /* level  5.*/
    { 14, 14, 14,  4,  4,  6, ZSTD_lazy2   },  /* level  6 */
    { 14, 14, 14,  5,  4,  6, ZSTD_lazy2   },  /* level  7 */
    { 14, 14, 14,  6,  4,  6, ZSTD_lazy2   },  /* level  8.*/
    { 14, 15, 14,  6,  4,  6, ZSTD_btlazy2 },  /* level  9.*/
    { 14, 15, 14,  3,  3,  6, ZSTD_btopt   },  /* level 10.*/
    { 14, 15, 14,  6,  3,  8, ZSTD_btopt   },  /* level 11.*/
    { 14, 15, 14,  6,  3, 16, ZSTD_btopt   },  /* level 12.*/
    { 14, 15, 14,  6,  3, 24, ZSTD_btopt   },  /* level 13.*/
    { 14, 15, 15,  6,  3, 48, ZSTD_btopt   },  /* level 14.*/
    { 14, 15, 15,  6,  3, 64, ZSTD_btopt   },  /* level 15.*/
    { 14, 15, 15,  6,  3, 96, ZSTD_btopt   },  /* level 16.*/
    { 14, 15, 15,  6,  3,128, ZSTD_btopt   },  /* level 17.*/
    { 14, 15, 15,  6,  3,256, ZSTD_btopt   },  /* level 18.*/
    { 14, 15, 15,  7,  3,256, ZSTD_btopt   },  /* level 19.*/
    { 14, 15, 15,  8,  3,256, ZSTD_btultra },  /* level 20.*/
    { 14, 15, 15,  9,  3,256, ZSTD_btultra },  /* level 21.*/
    { 14, 15, 15, 10,  3,256, ZSTD_btultra },  /* level 22.*/
},
};

/*! ZSTD_getCParams() :
*  @return ZSTD_compressionParameters structure for a selected compression level, srcSize and dictSize.
*   Size values are optional, provide 0 if not known or unused */
ZSTD_compressionParameters ZSTD_getCParams(int compressionLevel, unsigned long long srcSizeHint, size_t dictSize)
{
    size_t const addedSize = srcSizeHint ? 0 : 500;
    U64 const rSize = srcSizeHint+dictSize ? srcSizeHint+dictSize+addedSize : (U64)-1;
    U32 const tableID = (rSize <= 256 KB) + (rSize <= 128 KB) + (rSize <= 16 KB);   /* intentional underflow for srcSizeHint == 0 */
    int row = compressionLevel;
    DEBUGLOG(5, "ZSTD_getCParams (cLevel=%i)", compressionLevel);
    if (compressionLevel == 0) row = ZSTD_CLEVEL_DEFAULT;   /* 0 == default */
    if (compressionLevel < 0) row = 0;   /* entry 0 is baseline for fast mode */
    if (compressionLevel > ZSTD_MAX_CLEVEL) row = ZSTD_MAX_CLEVEL;
    {   ZSTD_compressionParameters cp = ZSTD_defaultCParameters[tableID][row];
        if (compressionLevel < 0) cp.targetLength = (unsigned)(-compressionLevel);   /* acceleration factor */
        return ZSTD_adjustCParams_internal(cp, srcSizeHint, dictSize); }

}

/*! ZSTD_getParams() :
*   same as ZSTD_getCParams(), but @return a `ZSTD_parameters` object (instead of `ZSTD_compressionParameters`).
*   All fields of `ZSTD_frameParameters` are set to default (0) */
ZSTD_parameters ZSTD_getParams(int compressionLevel, unsigned long long srcSizeHint, size_t dictSize) {
    ZSTD_parameters params;
    ZSTD_compressionParameters const cParams = ZSTD_getCParams(compressionLevel, srcSizeHint, dictSize);
    DEBUGLOG(5, "ZSTD_getParams (cLevel=%i)", compressionLevel);
    memset(&params, 0, sizeof(params));
    params.cParams = cParams;
    params.fParams.contentSizeFlag = 1;
    return params;
}<|MERGE_RESOLUTION|>--- conflicted
+++ resolved
@@ -1411,16 +1411,9 @@
         return ZSTD_noCompressLiterals(dst, dstCapacity, src, srcSize);
 
     /* small ? don't even attempt compression (speed opt) */
-<<<<<<< HEAD
 #   define COMPRESS_LITERALS_SIZE_MIN 63
     {   size_t const minLitSize = (prevEntropy->hufCTable_repeatMode == HUF_repeat_valid) ? 6 : COMPRESS_LITERALS_SIZE_MIN;
         if (srcSize <= minLitSize) return ZSTD_noCompressLiterals(dst, dstCapacity, src, srcSize);
-=======
-#   define LITERAL_NOENTROPY 63
-    {   size_t const minLitSize = (prevEntropy->hufCTable_repeatMode == HUF_repeat_valid) ? 6 : LITERAL_NOENTROPY;
-        if (srcSize <= minLitSize)
-            return ZSTD_noCompressLiterals(dst, dstCapacity, src, srcSize);
->>>>>>> 4c5cbac1
     }
 
     if (dstCapacity < lhSize+1) return ERROR(dstSize_tooSmall);   /* not enough space for compression */
