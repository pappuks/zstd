/*
 * Copyright (c) 2016-present, Yann Collet, Facebook, Inc.
 * All rights reserved.
 *
 * This source code is licensed under both the BSD-style license (found in the
 * LICENSE file in the root directory of this source tree) and the GPLv2 (found
 * in the COPYING file in the root directory of this source tree).
 * You may select, at your option, one of the above-listed licenses.
 */

/* This header contains definitions
 * that shall **only** be used by modules within lib/compress.
 */

#ifndef ZSTD_COMPRESS_H
#define ZSTD_COMPRESS_H

/*-*************************************
*  Dependencies
***************************************/
#include "zstd_internal.h"
#ifdef ZSTD_MULTITHREAD
#  include "zstdmt_compress.h"
#endif

#if defined (__cplusplus)
extern "C" {
#endif

/*-*************************************
*  Constants
***************************************/
<<<<<<< HEAD
static const U32 g_searchStrength = 8;
#define HASH_READ_SIZE 8
=======
#define kSearchStrength      8
#define HASH_READ_SIZE       8
#define ZSTD_CLEVEL_CUSTOM 999
>>>>>>> 992c2370
#define ZSTD_DUBT_UNSORTED_MARK 1   /* For btlazy2 strategy, index 1 now means "unsorted".
                                       It could be confused for a real successor at index "1", if sorted as larger than its predecessor.
                                       It's not a big deal though : candidate will just be sorted again.
                                       Additionnally, candidate position 1 will be lost.
                                       But candidate 1 cannot hide a large tree of candidates, so it's a minimal loss.
                                       The benefit is that ZSTD_DUBT_UNSORTED_MARK cannot be misdhandled after table re-use with a different strategy */


/*-*************************************
*  Context memory management
***************************************/
typedef enum { ZSTDcs_created=0, ZSTDcs_init, ZSTDcs_ongoing, ZSTDcs_ending } ZSTD_compressionStage_e;
typedef enum { zcss_init=0, zcss_load, zcss_flush } ZSTD_cStreamStage;

typedef struct ZSTD_prefixDict_s {
    const void* dict;
    size_t dictSize;
    ZSTD_dictMode_e dictMode;
} ZSTD_prefixDict;

typedef struct {
    U32 hufCTable[HUF_CTABLE_SIZE_U32(255)];
    FSE_CTable offcodeCTable[FSE_CTABLE_SIZE_U32(OffFSELog, MaxOff)];
    FSE_CTable matchlengthCTable[FSE_CTABLE_SIZE_U32(MLFSELog, MaxML)];
    FSE_CTable litlengthCTable[FSE_CTABLE_SIZE_U32(LLFSELog, MaxLL)];
    HUF_repeat hufCTable_repeatMode;
    FSE_repeat offcode_repeatMode;
    FSE_repeat matchlength_repeatMode;
    FSE_repeat litlength_repeatMode;
} ZSTD_entropyCTables_t;

typedef struct {
    U32 off;
    U32 len;
} ZSTD_match_t;

typedef struct {
    int price;
    U32 off;
    U32 mlen;
    U32 litlen;
    U32 rep[ZSTD_REP_NUM];
} ZSTD_optimal_t;

typedef struct {
    /* All tables are allocated inside cctx->workspace by ZSTD_resetCCtx_internal() */
    U32* litFreq;               /* table of literals statistics, of size 256 */
    U32* litLengthFreq;         /* table of litLength statistics, of size (MaxLL+1) */
    U32* matchLengthFreq;       /* table of matchLength statistics, of size (MaxML+1) */
    U32* offCodeFreq;           /* table of offCode statistics, of size (MaxOff+1) */
    ZSTD_match_t* matchTable;   /* list of found matches, of size ZSTD_OPT_NUM+1 */
    ZSTD_optimal_t* priceTable; /* All positions tracked by optimal parser, of size ZSTD_OPT_NUM+1 */

    U32  litSum;                 /* nb of literals */
    U32  litLengthSum;           /* nb of litLength codes */
    U32  matchLengthSum;         /* nb of matchLength codes */
    U32  offCodeSum;             /* nb of offset codes */
    /* begin updated by ZSTD_setLog2Prices */
    U32  log2litSum;             /* pow2 to compare log2(litfreq) to */
    U32  log2litLengthSum;       /* pow2 to compare log2(llfreq) to */
    U32  log2matchLengthSum;     /* pow2 to compare log2(mlfreq) to */
    U32  log2offCodeSum;         /* pow2 to compare log2(offreq) to */
    /* end : updated by ZSTD_setLog2Prices */
    U32  staticPrices;           /* prices follow a pre-defined cost structure, statistics are irrelevant */
} optState_t;

typedef struct {
  ZSTD_entropyCTables_t entropy;
  U32 rep[ZSTD_REP_NUM];
} ZSTD_compressedBlockState_t;

typedef struct {
    BYTE const* nextSrc;    /* next block here to continue on current prefix */
    BYTE const* base;       /* All regular indexes relative to this position */
    BYTE const* dictBase;   /* extDict indexes relative to this position */
    U32 dictLimit;          /* below that point, need extDict */
    U32 lowLimit;           /* below that point, no more data */
    U32 nextToUpdate;       /* index from which to continue table update */
    U32 nextToUpdate3;      /* index from which to continue table update */
    U32 hashLog3;           /* dispatch table : larger == faster, more memory */
    U32 loadedDictEnd;      /* index of end of dictionary */
    U32* hashTable;
    U32* hashTable3;
    U32* chainTable;
    optState_t opt;         /* optimal parser state */
} ZSTD_matchState_t;

typedef struct {
    ZSTD_compressedBlockState_t* prevCBlock;
    ZSTD_compressedBlockState_t* nextCBlock;
    ZSTD_matchState_t matchState;
} ZSTD_blockState_t;

typedef struct {
    U32 offset;
    U32 checksum;
} ldmEntry_t;

typedef struct {
    ldmEntry_t* hashTable;
    BYTE* bucketOffsets;    /* Next position in bucket to insert entry */
    U64 hashPower;          /* Used to compute the rolling hash.
                             * Depends on ldmParams.minMatchLength */
} ldmState_t;

typedef struct {
    U32 enableLdm;          /* 1 if enable long distance matching */
    U32 hashLog;            /* Log size of hashTable */
    U32 bucketSizeLog;      /* Log bucket size for collision resolution, at most 8 */
    U32 minMatchLength;     /* Minimum match length */
    U32 hashEveryLog;       /* Log number of entries to skip */
} ldmParams_t;

struct ZSTD_CCtx_params_s {
    ZSTD_format_e format;
    ZSTD_compressionParameters cParams;
    ZSTD_frameParameters fParams;

    int compressionLevel;
    int forceWindow;           /* force back-references to respect limit of
                                * 1<<wLog, even for dictionary */

    /* Multithreading: used to pass parameters to mtctx */
    unsigned nbWorkers;
    unsigned jobSize;
    unsigned overlapSizeLog;

    /* Long distance matching parameters */
    ldmParams_t ldmParams;

    /* For use with createCCtxParams() and freeCCtxParams() only */
    ZSTD_customMem customMem;
};  /* typedef'd to ZSTD_CCtx_params within "zstd.h" */

struct ZSTD_CCtx_s {
    ZSTD_compressionStage_e stage;
    int cParamsChanged;                  /* == 1 if cParams(except wlog) or compression level are changed in requestedParams. Triggers transmission of new params to ZSTDMT (if available) then reset to 0. */
    ZSTD_CCtx_params requestedParams;
    ZSTD_CCtx_params appliedParams;
    U32   dictID;
    void* workSpace;
    size_t workSpaceSize;
    size_t blockSize;
    unsigned long long pledgedSrcSizePlusOne;  /* this way, 0 (default) == unknown */
    unsigned long long consumedSrcSize;
    unsigned long long producedCSize;
    XXH64_state_t xxhState;
    ZSTD_customMem customMem;
    size_t staticSize;

    seqStore_t seqStore;    /* sequences storage ptrs */
    ldmState_t ldmState;    /* long distance matching state */
    ZSTD_blockState_t blockState;
    U32* entropyWorkspace;  /* entropy workspace of HUF_WORKSPACE_SIZE bytes */

    /* streaming */
    char*  inBuff;
    size_t inBuffSize;
    size_t inToCompress;
    size_t inBuffPos;
    size_t inBuffTarget;
    char*  outBuff;
    size_t outBuffSize;
    size_t outBuffContentSize;
    size_t outBuffFlushedSize;
    ZSTD_cStreamStage streamStage;
    U32    frameEnded;

    /* Dictionary */
    ZSTD_CDict* cdictLocal;
    const ZSTD_CDict* cdict;
    ZSTD_prefixDict prefixDict;   /* single-usage dictionary */

    /* Multi-threading */
#ifdef ZSTD_MULTITHREAD
    ZSTDMT_CCtx* mtctx;
#endif
};


typedef size_t (*ZSTD_blockCompressor) (
        ZSTD_matchState_t* bs, seqStore_t* seqStore, U32 rep[ZSTD_REP_NUM],
        ZSTD_compressionParameters const* cParams, void const* src, size_t srcSize);
ZSTD_blockCompressor ZSTD_selectBlockCompressor(ZSTD_strategy strat, int extDict);


MEM_STATIC U32 ZSTD_LLcode(U32 litLength)
{
    static const BYTE LL_Code[64] = {  0,  1,  2,  3,  4,  5,  6,  7,
                                       8,  9, 10, 11, 12, 13, 14, 15,
                                      16, 16, 17, 17, 18, 18, 19, 19,
                                      20, 20, 20, 20, 21, 21, 21, 21,
                                      22, 22, 22, 22, 22, 22, 22, 22,
                                      23, 23, 23, 23, 23, 23, 23, 23,
                                      24, 24, 24, 24, 24, 24, 24, 24,
                                      24, 24, 24, 24, 24, 24, 24, 24 };
    static const U32 LL_deltaCode = 19;
    return (litLength > 63) ? ZSTD_highbit32(litLength) + LL_deltaCode : LL_Code[litLength];
}

/* ZSTD_MLcode() :
 * note : mlBase = matchLength - MINMATCH;
 *        because it's the format it's stored in seqStore->sequences */
MEM_STATIC U32 ZSTD_MLcode(U32 mlBase)
{
    static const BYTE ML_Code[128] = { 0,  1,  2,  3,  4,  5,  6,  7,  8,  9, 10, 11, 12, 13, 14, 15,
                                      16, 17, 18, 19, 20, 21, 22, 23, 24, 25, 26, 27, 28, 29, 30, 31,
                                      32, 32, 33, 33, 34, 34, 35, 35, 36, 36, 36, 36, 37, 37, 37, 37,
                                      38, 38, 38, 38, 38, 38, 38, 38, 39, 39, 39, 39, 39, 39, 39, 39,
                                      40, 40, 40, 40, 40, 40, 40, 40, 40, 40, 40, 40, 40, 40, 40, 40,
                                      41, 41, 41, 41, 41, 41, 41, 41, 41, 41, 41, 41, 41, 41, 41, 41,
                                      42, 42, 42, 42, 42, 42, 42, 42, 42, 42, 42, 42, 42, 42, 42, 42,
                                      42, 42, 42, 42, 42, 42, 42, 42, 42, 42, 42, 42, 42, 42, 42, 42 };
    static const U32 ML_deltaCode = 36;
    return (mlBase > 127) ? ZSTD_highbit32(mlBase) + ML_deltaCode : ML_Code[mlBase];
}

/*! ZSTD_storeSeq() :
 *  Store a sequence (literal length, literals, offset code and match length code) into seqStore_t.
 *  `offsetCode` : distance to match + 3 (values 1-3 are repCodes).
 *  `mlBase` : matchLength - MINMATCH
*/
MEM_STATIC void ZSTD_storeSeq(seqStore_t* seqStorePtr, size_t litLength, const void* literals, U32 offsetCode, size_t mlBase)
{
#if defined(ZSTD_DEBUG) && (ZSTD_DEBUG >= 6)
    static const BYTE* g_start = NULL;
    if (g_start==NULL) g_start = (const BYTE*)literals;  /* note : index only works for compression within a single segment */
    {   U32 const pos = (U32)((const BYTE*)literals - g_start);
        DEBUGLOG(6, "Cpos%7u :%3u literals, match%3u bytes at dist.code%7u",
               pos, (U32)litLength, (U32)mlBase+MINMATCH, (U32)offsetCode);
    }
#endif
    /* copy Literals */
    assert(seqStorePtr->lit + litLength <= seqStorePtr->litStart + 128 KB);
    ZSTD_wildcopy(seqStorePtr->lit, literals, litLength);
    seqStorePtr->lit += litLength;

    /* literal Length */
    if (litLength>0xFFFF) {
        assert(seqStorePtr->longLengthID == 0); /* there can only be a single long length */
        seqStorePtr->longLengthID = 1;
        seqStorePtr->longLengthPos = (U32)(seqStorePtr->sequences - seqStorePtr->sequencesStart);
    }
    seqStorePtr->sequences[0].litLength = (U16)litLength;

    /* match offset */
    seqStorePtr->sequences[0].offset = offsetCode + 1;

    /* match Length */
    if (mlBase>0xFFFF) {
        assert(seqStorePtr->longLengthID == 0); /* there can only be a single long length */
        seqStorePtr->longLengthID = 2;
        seqStorePtr->longLengthPos = (U32)(seqStorePtr->sequences - seqStorePtr->sequencesStart);
    }
    seqStorePtr->sequences[0].matchLength = (U16)mlBase;

    seqStorePtr->sequences++;
}


/*-*************************************
*  Match length counter
***************************************/
static unsigned ZSTD_NbCommonBytes (size_t val)
{
    if (MEM_isLittleEndian()) {
        if (MEM_64bits()) {
#       if defined(_MSC_VER) && defined(_WIN64)
            unsigned long r = 0;
            _BitScanForward64( &r, (U64)val );
            return (unsigned)(r>>3);
#       elif defined(__GNUC__) && (__GNUC__ >= 4)
            return (__builtin_ctzll((U64)val) >> 3);
#       else
            static const int DeBruijnBytePos[64] = { 0, 0, 0, 0, 0, 1, 1, 2,
                                                     0, 3, 1, 3, 1, 4, 2, 7,
                                                     0, 2, 3, 6, 1, 5, 3, 5,
                                                     1, 3, 4, 4, 2, 5, 6, 7,
                                                     7, 0, 1, 2, 3, 3, 4, 6,
                                                     2, 6, 5, 5, 3, 4, 5, 6,
                                                     7, 1, 2, 4, 6, 4, 4, 5,
                                                     7, 2, 6, 5, 7, 6, 7, 7 };
            return DeBruijnBytePos[((U64)((val & -(long long)val) * 0x0218A392CDABBD3FULL)) >> 58];
#       endif
        } else { /* 32 bits */
#       if defined(_MSC_VER)
            unsigned long r=0;
            _BitScanForward( &r, (U32)val );
            return (unsigned)(r>>3);
#       elif defined(__GNUC__) && (__GNUC__ >= 3)
            return (__builtin_ctz((U32)val) >> 3);
#       else
            static const int DeBruijnBytePos[32] = { 0, 0, 3, 0, 3, 1, 3, 0,
                                                     3, 2, 2, 1, 3, 2, 0, 1,
                                                     3, 3, 1, 2, 2, 2, 2, 0,
                                                     3, 1, 2, 0, 1, 0, 1, 1 };
            return DeBruijnBytePos[((U32)((val & -(S32)val) * 0x077CB531U)) >> 27];
#       endif
        }
    } else {  /* Big Endian CPU */
        if (MEM_64bits()) {
#       if defined(_MSC_VER) && defined(_WIN64)
            unsigned long r = 0;
            _BitScanReverse64( &r, val );
            return (unsigned)(r>>3);
#       elif defined(__GNUC__) && (__GNUC__ >= 4)
            return (__builtin_clzll(val) >> 3);
#       else
            unsigned r;
            const unsigned n32 = sizeof(size_t)*4;   /* calculate this way due to compiler complaining in 32-bits mode */
            if (!(val>>n32)) { r=4; } else { r=0; val>>=n32; }
            if (!(val>>16)) { r+=2; val>>=8; } else { val>>=24; }
            r += (!val);
            return r;
#       endif
        } else { /* 32 bits */
#       if defined(_MSC_VER)
            unsigned long r = 0;
            _BitScanReverse( &r, (unsigned long)val );
            return (unsigned)(r>>3);
#       elif defined(__GNUC__) && (__GNUC__ >= 3)
            return (__builtin_clz((U32)val) >> 3);
#       else
            unsigned r;
            if (!(val>>16)) { r=2; val>>=8; } else { r=0; val>>=24; }
            r += (!val);
            return r;
#       endif
    }   }
}


MEM_STATIC size_t ZSTD_count(const BYTE* pIn, const BYTE* pMatch, const BYTE* const pInLimit)
{
    const BYTE* const pStart = pIn;
    const BYTE* const pInLoopLimit = pInLimit - (sizeof(size_t)-1);

    if (pIn < pInLoopLimit) {
        { size_t const diff = MEM_readST(pMatch) ^ MEM_readST(pIn);
          if (diff) return ZSTD_NbCommonBytes(diff); }
        pIn+=sizeof(size_t); pMatch+=sizeof(size_t);
        while (pIn < pInLoopLimit) {
            size_t const diff = MEM_readST(pMatch) ^ MEM_readST(pIn);
            if (!diff) { pIn+=sizeof(size_t); pMatch+=sizeof(size_t); continue; }
            pIn += ZSTD_NbCommonBytes(diff);
            return (size_t)(pIn - pStart);
    }   }
    if (MEM_64bits() && (pIn<(pInLimit-3)) && (MEM_read32(pMatch) == MEM_read32(pIn))) { pIn+=4; pMatch+=4; }
    if ((pIn<(pInLimit-1)) && (MEM_read16(pMatch) == MEM_read16(pIn))) { pIn+=2; pMatch+=2; }
    if ((pIn<pInLimit) && (*pMatch == *pIn)) pIn++;
    return (size_t)(pIn - pStart);
}

/** ZSTD_count_2segments() :
*   can count match length with `ip` & `match` in 2 different segments.
*   convention : on reaching mEnd, match count continue starting from iStart
*/
MEM_STATIC size_t ZSTD_count_2segments(const BYTE* ip, const BYTE* match, const BYTE* iEnd, const BYTE* mEnd, const BYTE* iStart)
{
    const BYTE* const vEnd = MIN( ip + (mEnd - match), iEnd);
    size_t const matchLength = ZSTD_count(ip, match, vEnd);
    if (match + matchLength != mEnd) return matchLength;
    return matchLength + ZSTD_count(ip+matchLength, iStart, iEnd);
}


/*-*************************************
*  Hashes
***************************************/
static const U32 prime3bytes = 506832829U;
static U32    ZSTD_hash3(U32 u, U32 h) { return ((u << (32-24)) * prime3bytes)  >> (32-h) ; }
MEM_STATIC size_t ZSTD_hash3Ptr(const void* ptr, U32 h) { return ZSTD_hash3(MEM_readLE32(ptr), h); } /* only in zstd_opt.h */

static const U32 prime4bytes = 2654435761U;
static U32    ZSTD_hash4(U32 u, U32 h) { return (u * prime4bytes) >> (32-h) ; }
static size_t ZSTD_hash4Ptr(const void* ptr, U32 h) { return ZSTD_hash4(MEM_read32(ptr), h); }

static const U64 prime5bytes = 889523592379ULL;
static size_t ZSTD_hash5(U64 u, U32 h) { return (size_t)(((u  << (64-40)) * prime5bytes) >> (64-h)) ; }
static size_t ZSTD_hash5Ptr(const void* p, U32 h) { return ZSTD_hash5(MEM_readLE64(p), h); }

static const U64 prime6bytes = 227718039650203ULL;
static size_t ZSTD_hash6(U64 u, U32 h) { return (size_t)(((u  << (64-48)) * prime6bytes) >> (64-h)) ; }
static size_t ZSTD_hash6Ptr(const void* p, U32 h) { return ZSTD_hash6(MEM_readLE64(p), h); }

static const U64 prime7bytes = 58295818150454627ULL;
static size_t ZSTD_hash7(U64 u, U32 h) { return (size_t)(((u  << (64-56)) * prime7bytes) >> (64-h)) ; }
static size_t ZSTD_hash7Ptr(const void* p, U32 h) { return ZSTD_hash7(MEM_readLE64(p), h); }

static const U64 prime8bytes = 0xCF1BBCDCB7A56463ULL;
static size_t ZSTD_hash8(U64 u, U32 h) { return (size_t)(((u) * prime8bytes) >> (64-h)) ; }
static size_t ZSTD_hash8Ptr(const void* p, U32 h) { return ZSTD_hash8(MEM_readLE64(p), h); }

MEM_STATIC size_t ZSTD_hashPtr(const void* p, U32 hBits, U32 mls)
{
    switch(mls)
    {
    default:
    case 4: return ZSTD_hash4Ptr(p, hBits);
    case 5: return ZSTD_hash5Ptr(p, hBits);
    case 6: return ZSTD_hash6Ptr(p, hBits);
    case 7: return ZSTD_hash7Ptr(p, hBits);
    case 8: return ZSTD_hash8Ptr(p, hBits);
    }
}

#if defined (__cplusplus)
}
#endif


/* ==============================================================
 * Private declarations
 * These prototypes shall only be called from within lib/compress
 * ============================================================== */

/*! ZSTD_initCStream_internal() :
 *  Private use only. Init streaming operation.
 *  expects params to be valid.
 *  must receive dict, or cdict, or none, but not both.
 *  @return : 0, or an error code */
size_t ZSTD_initCStream_internal(ZSTD_CStream* zcs,
                     const void* dict, size_t dictSize,
                     const ZSTD_CDict* cdict,
                     ZSTD_CCtx_params  params, unsigned long long pledgedSrcSize);

/*! ZSTD_compressStream_generic() :
 *  Private use only. To be called from zstdmt_compress.c in single-thread mode. */
size_t ZSTD_compressStream_generic(ZSTD_CStream* zcs,
                                   ZSTD_outBuffer* output,
                                   ZSTD_inBuffer* input,
                                   ZSTD_EndDirective const flushMode);

/*! ZSTD_getCParamsFromCDict() :
 *  as the name implies */
ZSTD_compressionParameters ZSTD_getCParamsFromCDict(const ZSTD_CDict* cdict);

/* ZSTD_compressBegin_advanced_internal() :
 * Private use only. To be called from zstdmt_compress.c. */
size_t ZSTD_compressBegin_advanced_internal(ZSTD_CCtx* cctx,
                                    const void* dict, size_t dictSize,
                                    ZSTD_dictMode_e dictMode,
                                    const ZSTD_CDict* cdict,
                                    ZSTD_CCtx_params params,
                                    unsigned long long pledgedSrcSize);

/* ZSTD_compress_advanced_internal() :
 * Private use only. To be called from zstdmt_compress.c. */
size_t ZSTD_compress_advanced_internal(ZSTD_CCtx* cctx,
                                       void* dst, size_t dstCapacity,
                                 const void* src, size_t srcSize,
                                 const void* dict,size_t dictSize,
                                 ZSTD_CCtx_params params);


/* ZSTD_writeLastEmptyBlock() :
 * output an empty Block with end-of-frame mark to complete a frame
 * @return : size of data written into `dst` (== ZSTD_blockHeaderSize (defined in zstd_internal.h))
 *           or an error code if `dstCapcity` is too small (<ZSTD_blockHeaderSize)
 */
size_t ZSTD_writeLastEmptyBlock(void* dst, size_t dstCapacity);


#endif /* ZSTD_COMPRESS_H */<|MERGE_RESOLUTION|>--- conflicted
+++ resolved
@@ -30,14 +30,9 @@
 /*-*************************************
 *  Constants
 ***************************************/
-<<<<<<< HEAD
-static const U32 g_searchStrength = 8;
-#define HASH_READ_SIZE 8
-=======
 #define kSearchStrength      8
 #define HASH_READ_SIZE       8
 #define ZSTD_CLEVEL_CUSTOM 999
->>>>>>> 992c2370
 #define ZSTD_DUBT_UNSORTED_MARK 1   /* For btlazy2 strategy, index 1 now means "unsorted".
                                        It could be confused for a real successor at index "1", if sorted as larger than its predecessor.
                                        It's not a big deal though : candidate will just be sorted again.
