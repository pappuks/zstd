/*
 * Copyright (c) 2016-2020, Yann Collet, Facebook, Inc.
 * All rights reserved.
 *
 * This source code is licensed under both the BSD-style license (found in the
 * LICENSE file in the root directory of this source tree) and the GPLv2 (found
 * in the COPYING file in the root directory of this source tree).
 * You may select, at your option, one of the above-listed licenses.
 */


/* *************************************
*  Compiler Options
***************************************/
#ifdef _MSC_VER   /* Visual */
#  pragma warning(disable : 4127)  /* disable: C4127: conditional expression is constant */
#  pragma warning(disable : 4204)  /* non-constant aggregate initializer */
#endif
#if defined(__MINGW32__) && !defined(_POSIX_SOURCE)
#  define _POSIX_SOURCE 1          /* disable %llu warnings with MinGW on Windows */
#endif

/*-*************************************
*  Includes
***************************************/
#include "platform.h"   /* Large Files support, SET_BINARY_MODE */
#include "util.h"       /* UTIL_getFileSize, UTIL_isRegularFile, UTIL_isSameFile */
#include <stdio.h>      /* fprintf, fopen, fread, _fileno, stdin, stdout */
#include <stdlib.h>     /* malloc, free */
#include <string.h>     /* strcmp, strlen */
#include <assert.h>
#include <errno.h>      /* errno */
#include <limits.h>     /* INT_MAX */
#include <signal.h>
#include "timefn.h"     /* UTIL_getTime, UTIL_clockSpanMicro */

#if defined (_MSC_VER)
#  include <sys/stat.h>
#  include <io.h>
#endif

#include "../lib/common/mem.h"     /* U32, U64 */
#include "fileio.h"

#define ZSTD_STATIC_LINKING_ONLY   /* ZSTD_magicNumber, ZSTD_frameHeaderSize_max */
#include "../lib/zstd.h"
#include "../lib/common/zstd_errors.h"  /* ZSTD_error_frameParameter_windowTooLarge */
#include "../lib/compress/zstd_compress_internal.h"

#if defined(ZSTD_GZCOMPRESS) || defined(ZSTD_GZDECOMPRESS)
#  include <zlib.h>
#  if !defined(z_const)
#    define z_const
#  endif
#endif

#if defined(ZSTD_LZMACOMPRESS) || defined(ZSTD_LZMADECOMPRESS)
#  include <lzma.h>
#endif

#define LZ4_MAGICNUMBER 0x184D2204
#if defined(ZSTD_LZ4COMPRESS) || defined(ZSTD_LZ4DECOMPRESS)
#  define LZ4F_ENABLE_OBSOLETE_ENUMS
#  include <lz4frame.h>
#  include <lz4.h>
#endif


/*-*************************************
*  Constants
***************************************/
#define ADAPT_WINDOWLOG_DEFAULT 23   /* 8 MB */
#define DICTSIZE_MAX (32 MB)   /* protection against large input (attack scenario) */

#define FNSPACE 30

/*-*************************************
*  Macros
***************************************/

struct FIO_display_prefs_s {
    int displayLevel;   /* 0 : no display;  1: errors;  2: + result + interaction + warnings;  3: + progression;  4: + information */
    U32 noProgress;
};

static FIO_display_prefs_t g_display_prefs = {2, 0};

#define DISPLAY(...)         fprintf(stderr, __VA_ARGS__)
#define DISPLAYOUT(...)      fprintf(stdout, __VA_ARGS__)
#define DISPLAYLEVEL(l, ...) { if (g_display_prefs.displayLevel>=l) { DISPLAY(__VA_ARGS__); } }

static const U64 g_refreshRate = SEC_TO_MICRO / 6;
static UTIL_time_t g_displayClock = UTIL_TIME_INITIALIZER;

#define READY_FOR_UPDATE() (!g_display_prefs.noProgress && UTIL_clockSpanMicro(g_displayClock) > g_refreshRate)
#define DELAY_NEXT_UPDATE() { g_displayClock = UTIL_getTime(); }
#define DISPLAYUPDATE(l, ...) {                              \
        if (g_display_prefs.displayLevel>=l && !g_display_prefs.noProgress) { \
            if (READY_FOR_UPDATE() || (g_display_prefs.displayLevel>=4)) { \
                DELAY_NEXT_UPDATE();                         \
                DISPLAY(__VA_ARGS__);                        \
                if (g_display_prefs.displayLevel>=4) fflush(stderr);       \
    }   }   }

#undef MIN  /* in case it would be already defined */
#define MIN(a,b)    ((a) < (b) ? (a) : (b))


#define EXM_THROW(error, ...)                                             \
{                                                                         \
    DISPLAYLEVEL(1, "zstd: ");                                            \
    DISPLAYLEVEL(5, "Error defined at %s, line %i : \n", __FILE__, __LINE__); \
    DISPLAYLEVEL(1, "error %i : ", error);                                \
    DISPLAYLEVEL(1, __VA_ARGS__);                                         \
    DISPLAYLEVEL(1, " \n");                                               \
    exit(error);                                                          \
}

#define CHECK_V(v, f)                                \
    v = f;                                           \
    if (ZSTD_isError(v)) {                           \
        DISPLAYLEVEL(5, "%s \n", #f);                \
        EXM_THROW(11, "%s", ZSTD_getErrorName(v));   \
    }
#define CHECK(f) { size_t err; CHECK_V(err, f); }


/*-************************************
*  Signal (Ctrl-C trapping)
**************************************/
static const char* g_artefact = NULL;
static void INThandler(int sig)
{
    assert(sig==SIGINT); (void)sig;
#if !defined(_MSC_VER)
    signal(sig, SIG_IGN);  /* this invocation generates a buggy warning in Visual Studio */
#endif
    if (g_artefact) {
        assert(UTIL_isRegularFile(g_artefact));
        remove(g_artefact);
    }
    DISPLAY("\n");
    exit(2);
}
static void addHandler(char const* dstFileName)
{
    if (UTIL_isRegularFile(dstFileName)) {
        g_artefact = dstFileName;
        signal(SIGINT, INThandler);
    } else {
        g_artefact = NULL;
    }
}
/* Idempotent */
static void clearHandler(void)
{
    if (g_artefact) signal(SIGINT, SIG_DFL);
    g_artefact = NULL;
}


/*-*********************************************************
*  Termination signal trapping (Print debug stack trace)
***********************************************************/
#if defined(__has_feature) && !defined(BACKTRACE_ENABLE) /* Clang compiler */
#  if (__has_feature(address_sanitizer))
#    define BACKTRACE_ENABLE 0
#  endif /* __has_feature(address_sanitizer) */
#elif defined(__SANITIZE_ADDRESS__) && !defined(BACKTRACE_ENABLE) /* GCC compiler */
#  define BACKTRACE_ENABLE 0
#endif

#if !defined(BACKTRACE_ENABLE)
/* automatic detector : backtrace enabled by default on linux+glibc and osx */
#  if (defined(__linux__) && (defined(__GLIBC__) && !defined(__UCLIBC__))) \
     || (defined(__APPLE__) && defined(__MACH__))
#    define BACKTRACE_ENABLE 1
#  else
#    define BACKTRACE_ENABLE 0
#  endif
#endif

/* note : after this point, BACKTRACE_ENABLE is necessarily defined */


#if BACKTRACE_ENABLE

#include <execinfo.h>   /* backtrace, backtrace_symbols */

#define MAX_STACK_FRAMES    50

static void ABRThandler(int sig) {
    const char* name;
    void* addrlist[MAX_STACK_FRAMES];
    char** symbollist;
    int addrlen, i;

    switch (sig) {
        case SIGABRT: name = "SIGABRT"; break;
        case SIGFPE: name = "SIGFPE"; break;
        case SIGILL: name = "SIGILL"; break;
        case SIGINT: name = "SIGINT"; break;
        case SIGSEGV: name = "SIGSEGV"; break;
        default: name = "UNKNOWN";
    }

    DISPLAY("Caught %s signal, printing stack:\n", name);
    /* Retrieve current stack addresses. */
    addrlen = backtrace(addrlist, MAX_STACK_FRAMES);
    if (addrlen == 0) {
        DISPLAY("\n");
        return;
    }
    /* Create readable strings to each frame. */
    symbollist = backtrace_symbols(addrlist, addrlen);
    /* Print the stack trace, excluding calls handling the signal. */
    for (i = ZSTD_START_SYMBOLLIST_FRAME; i < addrlen; i++) {
        DISPLAY("%s\n", symbollist[i]);
    }
    free(symbollist);
    /* Reset and raise the signal so default handler runs. */
    signal(sig, SIG_DFL);
    raise(sig);
}
#endif

void FIO_addAbortHandler()
{
#if BACKTRACE_ENABLE
    signal(SIGABRT, ABRThandler);
    signal(SIGFPE, ABRThandler);
    signal(SIGILL, ABRThandler);
    signal(SIGSEGV, ABRThandler);
    signal(SIGBUS, ABRThandler);
#endif
}


/*-************************************************************
* Avoid fseek()'s 2GiB barrier with MSVC, macOS, *BSD, MinGW
***************************************************************/
#if defined(_MSC_VER) && _MSC_VER >= 1400
#   define LONG_SEEK _fseeki64
#   define LONG_TELL _ftelli64
#elif !defined(__64BIT__) && (PLATFORM_POSIX_VERSION >= 200112L) /* No point defining Large file for 64 bit */
#  define LONG_SEEK fseeko
#  define LONG_TELL ftello
#elif defined(__MINGW32__) && !defined(__STRICT_ANSI__) && !defined(__NO_MINGW_LFS) && defined(__MSVCRT__)
#   define LONG_SEEK fseeko64
#   define LONG_TELL ftello64
#elif defined(_WIN32) && !defined(__DJGPP__)
#   include <windows.h>
    static int LONG_SEEK(FILE* file, __int64 offset, int origin) {
        LARGE_INTEGER off;
        DWORD method;
        off.QuadPart = offset;
        if (origin == SEEK_END)
            method = FILE_END;
        else if (origin == SEEK_CUR)
            method = FILE_CURRENT;
        else
            method = FILE_BEGIN;

        if (SetFilePointerEx((HANDLE) _get_osfhandle(_fileno(file)), off, NULL, method))
            return 0;
        else
            return -1;
    }
    static __int64 LONG_TELL(FILE* file) {
        LARGE_INTEGER off, newOff;
        off.QuadPart = 0;
        newOff.QuadPart = 0;
        SetFilePointerEx((HANDLE) _get_osfhandle(_fileno(file)), off, &newOff, FILE_CURRENT);
        return newOff.QuadPart;
    }
#else
#   define LONG_SEEK fseek
#   define LONG_TELL ftell
#endif


/*-*************************************
*  Parameters: FIO_prefs_t
***************************************/

/* typedef'd to FIO_prefs_t within fileio.h */
struct FIO_prefs_s {

    /* Algorithm preferences */
    FIO_compressionType_t compressionType;
    U32 sparseFileSupport;   /* 0: no sparse allowed; 1: auto (file yes, stdout no); 2: force sparse */
    int dictIDFlag;
    int checksumFlag;
    int blockSize;
    int overlapLog;
    U32 adaptiveMode;
    int rsyncable;
    int minAdaptLevel;
    int maxAdaptLevel;
    int ldmFlag;
    int ldmHashLog;
    int ldmMinMatch;
    int ldmBucketSizeLog;
    int ldmHashRateLog;
    size_t streamSrcSize;
    size_t targetCBlockSize;
    int srcSizeHint;
    int testMode;
    ZSTD_literalCompressionMode_e literalCompressionMode;

    /* IO preferences */
    U32 removeSrcFile;
    U32 overwrite;

    /* Computation resources preferences */
    unsigned memLimit;
    int nbWorkers;

    int excludeCompressedFiles;
    int patchFromMode;
    int contentSize;
    int currFileIdx;
    int nbFiles;
};


/*-*************************************
*  Parameters: Initialization
***************************************/

#define FIO_OVERLAP_LOG_NOTSET 9999
#define FIO_LDM_PARAM_NOTSET 9999


FIO_prefs_t* FIO_createPreferences(void)
{
    FIO_prefs_t* const ret = (FIO_prefs_t*)malloc(sizeof(FIO_prefs_t));
    if (!ret) EXM_THROW(21, "Allocation error : not enough memory");

    ret->compressionType = FIO_zstdCompression;
    ret->overwrite = 0;
    ret->sparseFileSupport = ZSTD_SPARSE_DEFAULT;
    ret->dictIDFlag = 1;
    ret->checksumFlag = 1;
    ret->removeSrcFile = 0;
    ret->memLimit = 0;
    ret->nbWorkers = 1;
    ret->blockSize = 0;
    ret->overlapLog = FIO_OVERLAP_LOG_NOTSET;
    ret->adaptiveMode = 0;
    ret->rsyncable = 0;
    ret->minAdaptLevel = -50;   /* initializing this value requires a constant, so ZSTD_minCLevel() doesn't work */
    ret->maxAdaptLevel = 22;   /* initializing this value requires a constant, so ZSTD_maxCLevel() doesn't work */
    ret->ldmFlag = 0;
    ret->ldmHashLog = 0;
    ret->ldmMinMatch = 0;
    ret->ldmBucketSizeLog = FIO_LDM_PARAM_NOTSET;
    ret->ldmHashRateLog = FIO_LDM_PARAM_NOTSET;
    ret->streamSrcSize = 0;
    ret->targetCBlockSize = 0;
    ret->srcSizeHint = 0;
    ret->testMode = 0;
    ret->literalCompressionMode = ZSTD_lcm_auto;
    ret->excludeCompressedFiles = 0;
    ret->nbFiles = 1;
    ret->currFileIdx = 0;
    return ret;
}

void FIO_freePreferences(FIO_prefs_t* const prefs)
{
    free(prefs);
}


/*-*************************************
*  Parameters: Display Options
***************************************/

void FIO_setNotificationLevel(int level) { g_display_prefs.displayLevel=level; }

void FIO_setNoProgress(unsigned noProgress) { g_display_prefs.noProgress = noProgress; }


/*-*************************************
*  Parameters: Setters
***************************************/

void FIO_setCompressionType(FIO_prefs_t* const prefs, FIO_compressionType_t compressionType) { prefs->compressionType = compressionType; }

void FIO_overwriteMode(FIO_prefs_t* const prefs) { prefs->overwrite = 1; }

void FIO_setSparseWrite(FIO_prefs_t* const prefs, unsigned sparse) { prefs->sparseFileSupport = sparse; }

void FIO_setDictIDFlag(FIO_prefs_t* const prefs, int dictIDFlag) { prefs->dictIDFlag = dictIDFlag; }

void FIO_setChecksumFlag(FIO_prefs_t* const prefs, int checksumFlag) { prefs->checksumFlag = checksumFlag; }

void FIO_setRemoveSrcFile(FIO_prefs_t* const prefs, unsigned flag) { prefs->removeSrcFile = (flag>0); }

void FIO_setMemLimit(FIO_prefs_t* const prefs, unsigned memLimit) { prefs->memLimit = memLimit; }

void FIO_setNbWorkers(FIO_prefs_t* const prefs, int nbWorkers) {
#ifndef ZSTD_MULTITHREAD
    if (nbWorkers > 0) DISPLAYLEVEL(2, "Note : multi-threading is disabled \n");
#endif
    prefs->nbWorkers = nbWorkers;
}

void FIO_setExcludeCompressedFile(FIO_prefs_t* const prefs, int excludeCompressedFiles) { prefs->excludeCompressedFiles = excludeCompressedFiles; }

void FIO_setBlockSize(FIO_prefs_t* const prefs, int blockSize) {
    if (blockSize && prefs->nbWorkers==0)
        DISPLAYLEVEL(2, "Setting block size is useless in single-thread mode \n");
    prefs->blockSize = blockSize;
}

void FIO_setOverlapLog(FIO_prefs_t* const prefs, int overlapLog){
    if (overlapLog && prefs->nbWorkers==0)
        DISPLAYLEVEL(2, "Setting overlapLog is useless in single-thread mode \n");
    prefs->overlapLog = overlapLog;
}

void FIO_setAdaptiveMode(FIO_prefs_t* const prefs, unsigned adapt) {
    if ((adapt>0) && (prefs->nbWorkers==0))
        EXM_THROW(1, "Adaptive mode is not compatible with single thread mode \n");
    prefs->adaptiveMode = adapt;
}

void FIO_setRsyncable(FIO_prefs_t* const prefs, int rsyncable) {
    if ((rsyncable>0) && (prefs->nbWorkers==0))
        EXM_THROW(1, "Rsyncable mode is not compatible with single thread mode \n");
    prefs->rsyncable = rsyncable;
}

void FIO_setStreamSrcSize(FIO_prefs_t* const prefs, size_t streamSrcSize) {
    prefs->streamSrcSize = streamSrcSize;
}

void FIO_setTargetCBlockSize(FIO_prefs_t* const prefs, size_t targetCBlockSize) {
    prefs->targetCBlockSize = targetCBlockSize;
}

void FIO_setSrcSizeHint(FIO_prefs_t* const prefs, size_t srcSizeHint) {
    prefs->srcSizeHint = (int)MIN((size_t)INT_MAX, srcSizeHint);
}

void FIO_setTestMode(FIO_prefs_t* const prefs, int testMode) {
    prefs->testMode = (testMode!=0);
}

void FIO_setLiteralCompressionMode(
        FIO_prefs_t* const prefs,
        ZSTD_literalCompressionMode_e mode) {
    prefs->literalCompressionMode = mode;
}

void FIO_setAdaptMin(FIO_prefs_t* const prefs, int minCLevel)
{
#ifndef ZSTD_NOCOMPRESS
    assert(minCLevel >= ZSTD_minCLevel());
#endif
    prefs->minAdaptLevel = minCLevel;
}

void FIO_setAdaptMax(FIO_prefs_t* const prefs, int maxCLevel)
{
    prefs->maxAdaptLevel = maxCLevel;
}

void FIO_setLdmFlag(FIO_prefs_t* const prefs, unsigned ldmFlag) {
    prefs->ldmFlag = (ldmFlag>0);
}

void FIO_setLdmHashLog(FIO_prefs_t* const prefs, int ldmHashLog) {
    prefs->ldmHashLog = ldmHashLog;
}

void FIO_setLdmMinMatch(FIO_prefs_t* const prefs, int ldmMinMatch) {
    prefs->ldmMinMatch = ldmMinMatch;
}

void FIO_setLdmBucketSizeLog(FIO_prefs_t* const prefs, int ldmBucketSizeLog) {
    prefs->ldmBucketSizeLog = ldmBucketSizeLog;
}


void FIO_setLdmHashRateLog(FIO_prefs_t* const prefs, int ldmHashRateLog) {
    prefs->ldmHashRateLog = ldmHashRateLog;
}

void FIO_setPatchFromMode(FIO_prefs_t* const prefs, int value)
{
    prefs->patchFromMode = value != 0;
}

void FIO_setContentSize(FIO_prefs_t* const prefs, int value)
{
    prefs->contentSize = value != 0;
}

void FIO_setNbFiles(FIO_prefs_t* const prefs, int value)
{
    prefs->nbFiles = value;
}

void FIO_setCurrFileIdx(FIO_prefs_t* const prefs, int value)
{
    prefs->currFileIdx = value;
}

/*-*************************************
*  Functions
***************************************/
/** FIO_removeFile() :
 * @result : Unlink `fileName`, even if it's read-only */
static int FIO_removeFile(const char* path)
{
    stat_t statbuf;
    if (!UTIL_stat(path, &statbuf)) {
        DISPLAYLEVEL(2, "zstd: Failed to stat %s while trying to remove it\n", path);
        return 0;
    }
    if (!UTIL_isRegularFileStat(&statbuf)) {
        DISPLAYLEVEL(2, "zstd: Refusing to remove non-regular file %s\n", path);
        return 0;
    }
#if defined(_WIN32) || defined(WIN32)
    /* windows doesn't allow remove read-only files,
     * so try to make it writable first */
    if (!(statbuf.st_mode & _S_IWRITE)) {
        UTIL_chmod(path, &statbuf, _S_IWRITE);
    }
#endif
    return remove(path);
}

/** FIO_openSrcFile() :
 *  condition : `srcFileName` must be non-NULL.
 * @result : FILE* to `srcFileName`, or NULL if it fails */
static FILE* FIO_openSrcFile(const char* srcFileName)
{
    stat_t statbuf;
    assert(srcFileName != NULL);
    if (!strcmp (srcFileName, stdinmark)) {
        DISPLAYLEVEL(4,"Using stdin for input \n");
        SET_BINARY_MODE(stdin);
        return stdin;
    }

    if (!UTIL_stat(srcFileName, &statbuf)) {
        DISPLAYLEVEL(1, "zstd: can't stat %s : %s -- ignored \n",
                        srcFileName, strerror(errno));
        return NULL;
    }

    if (!UTIL_isRegularFileStat(&statbuf)
     && !UTIL_isFIFOStat(&statbuf)
    ) {
        DISPLAYLEVEL(1, "zstd: %s is not a regular file -- ignored \n",
                        srcFileName);
        return NULL;
    }

    {   FILE* const f = fopen(srcFileName, "rb");
        if (f == NULL)
            DISPLAYLEVEL(1, "zstd: %s: %s \n", srcFileName, strerror(errno));
        return f;
    }
}

/** FIO_openDstFile() :
 *  condition : `dstFileName` must be non-NULL.
 * @result : FILE* to `dstFileName`, or NULL if it fails */
static FILE*
FIO_openDstFile(FIO_prefs_t* const prefs,
          const char* srcFileName, const char* dstFileName)
{
    if (prefs->testMode) return NULL;  /* do not open file in test mode */

    assert(dstFileName != NULL);
    if (!strcmp (dstFileName, stdoutmark)) {
        DISPLAYLEVEL(4,"Using stdout for output \n");
        SET_BINARY_MODE(stdout);
        if (prefs->sparseFileSupport == 1) {
            prefs->sparseFileSupport = 0;
            DISPLAYLEVEL(4, "Sparse File Support is automatically disabled on stdout ; try --sparse \n");
        }
        return stdout;
    }

    /* ensure dst is not the same as src */
    if (srcFileName != NULL && UTIL_isSameFile(srcFileName, dstFileName)) {
        DISPLAYLEVEL(1, "zstd: Refusing to open an output file which will overwrite the input file \n");
        return NULL;
    }

    if (prefs->sparseFileSupport == 1) {
        prefs->sparseFileSupport = ZSTD_SPARSE_DEFAULT;
    }

    if (UTIL_isRegularFile(dstFileName)) {
        /* Check if destination file already exists */
        FILE* const fCheck = fopen( dstFileName, "rb" );
#if !defined(_WIN32)
        /* this test does not work on Windows :
         * `NUL` and `nul` are detected as regular files */
        if (!strcmp(dstFileName, nulmark)) {
            EXM_THROW(40, "%s is unexpectedly categorized as a regular file",
                        dstFileName);
        }
#endif
        if (fCheck != NULL) {  /* dst file exists, authorization prompt */
            fclose(fCheck);
            if (!prefs->overwrite) {
                if (g_display_prefs.displayLevel <= 1) {
                    /* No interaction possible */
                    DISPLAY("zstd: %s already exists; not overwritten  \n",
                            dstFileName);
                    return NULL;
                }
<<<<<<< HEAD
                DISPLAY("zstd: %s already exists; ", dstFileName);
                if (UTIL_requireUserConfirmationToProceed("overwrite (y/n) ? ", "Not overwritten  \n", "yY"))
                    return NULL;
            }
=======
                DISPLAY("zstd: %s already exists; overwrite (y/N) ? ",
                        dstFileName);
                {   int ch = getchar();
                    if ((ch!='Y') && (ch!='y')) {
                        DISPLAY("    not overwritten  \n");
                        /* flush rest of input line */
                        while ((ch!=EOF) && (ch!='\n')) ch = getchar();
                        return NULL;
                    }
                    while ((ch!=EOF) && (ch!='\n')) ch = getchar();
            }   }
>>>>>>> a8c66881
            /* need to unlink */
            FIO_removeFile(dstFileName);
    }   }

    {   FILE* const f = fopen( dstFileName, "wb" );
        if (f == NULL) {
            DISPLAYLEVEL(1, "zstd: %s: %s\n", dstFileName, strerror(errno));
        } else if (srcFileName != NULL
               && strcmp (srcFileName, stdinmark)
               && strcmp(dstFileName, nulmark) ) {
            /* reduce rights on newly created dst file while compression is ongoing */
            UTIL_chmod(dstFileName, NULL, 00600);
        }
        return f;
    }
}

/*! FIO_createDictBuffer() :
 *  creates a buffer, pointed by `*bufferPtr`,
 *  loads `filename` content into it, up to DICTSIZE_MAX bytes.
 * @return : loaded size
 *  if fileName==NULL, returns 0 and a NULL pointer
 */
static size_t FIO_createDictBuffer(void** bufferPtr, const char* fileName, FIO_prefs_t* const prefs)
{
    FILE* fileHandle;
    U64 fileSize;

    assert(bufferPtr != NULL);
    *bufferPtr = NULL;
    if (fileName == NULL) return 0;

    DISPLAYLEVEL(4,"Loading %s as dictionary \n", fileName);
    fileHandle = fopen(fileName, "rb");
    if (fileHandle==NULL) EXM_THROW(31, "%s: %s", fileName, strerror(errno));

    fileSize = UTIL_getFileSize(fileName);
    {
        size_t const dictSizeMax = prefs->patchFromMode ? prefs->memLimit : DICTSIZE_MAX;
        if (fileSize >  dictSizeMax) {
            EXM_THROW(32, "Dictionary file %s is too large (> %u bytes)",
                            fileName,  (unsigned)dictSizeMax);   /* avoid extreme cases */
        }
    }
    *bufferPtr = malloc((size_t)fileSize);
    if (*bufferPtr==NULL) EXM_THROW(34, "%s", strerror(errno));
    {   size_t const readSize = fread(*bufferPtr, 1, (size_t)fileSize, fileHandle);
        if (readSize != fileSize)
            EXM_THROW(35, "Error reading dictionary file %s : %s",
                    fileName, strerror(errno));
    }
    fclose(fileHandle);
    return (size_t)fileSize;
}



/* FIO_checkFilenameCollisions() :
 * Checks for and warns if there are any files that would have the same output path
 */
int FIO_checkFilenameCollisions(const char** filenameTable, unsigned nbFiles) {
    const char **filenameTableSorted, *prevElem, *filename;
    unsigned u;

    filenameTableSorted = (const char**) malloc(sizeof(char*) * nbFiles);
    if (!filenameTableSorted) {
        DISPLAY("Unable to malloc new str array, not checking for name collisions\n");
        return 1;
    }

    for (u = 0; u < nbFiles; ++u) {
        filename = strrchr(filenameTable[u], PATH_SEP);
        if (filename == NULL) {
            filenameTableSorted[u] = filenameTable[u];
        } else {
            filenameTableSorted[u] = filename+1;
        }
    }

    qsort((void*)filenameTableSorted, nbFiles, sizeof(char*), UTIL_compareStr);
    prevElem = filenameTableSorted[0];
    for (u = 1; u < nbFiles; ++u) {
        if (strcmp(prevElem, filenameTableSorted[u]) == 0) {
            DISPLAY("WARNING: Two files have same filename: %s\n", prevElem);
        }
        prevElem = filenameTableSorted[u];
    }

    free((void*)filenameTableSorted);
    return 0;
}

static const char*
extractFilename(const char* path, char separator)
{
    const char* search = strrchr(path, separator);
    if (search == NULL) return path;
    return search+1;
}

/* FIO_createFilename_fromOutDir() :
 * Takes a source file name and specified output directory, and
 * allocates memory for and returns a pointer to final path.
 * This function never returns an error (it may abort() in case of pb)
 */
static char*
FIO_createFilename_fromOutDir(const char* path, const char* outDirName, const size_t suffixLen)
{
    const char* filenameStart;
    char separator;
    char* result;

#if defined(_MSC_VER) || defined(__MINGW32__) || defined (__MSVCRT__) /* windows support */
    separator = '\\';
#else
    separator = '/';
#endif

    filenameStart = extractFilename(path, separator);
#if defined(_MSC_VER) || defined(__MINGW32__) || defined (__MSVCRT__) /* windows support */
    filenameStart = extractFilename(filenameStart, '/');  /* sometimes, '/' separator is also used on Windows (mingw+msys2) */
#endif

    result = (char*) calloc(1, strlen(outDirName) + 1 + strlen(filenameStart) + suffixLen + 1);
    if (!result) {
        EXM_THROW(30, "zstd: FIO_createFilename_fromOutDir: %s", strerror(errno));
    }

    memcpy(result, outDirName, strlen(outDirName));
    if (outDirName[strlen(outDirName)-1] == separator) {
        memcpy(result + strlen(outDirName), filenameStart, strlen(filenameStart));
    } else {
        memcpy(result + strlen(outDirName), &separator, 1);
        memcpy(result + strlen(outDirName) + 1, filenameStart, strlen(filenameStart));
    }

    return result;
}

/* FIO_highbit64() :
 * gives position of highest bit.
 * note : only works for v > 0 !
 */
static unsigned FIO_highbit64(unsigned long long v)
{
    unsigned count = 0;
    assert(v != 0);
    v >>= 1;
    while (v) { v >>= 1; count++; }
    return count;
}

static void FIO_adjustMemLimitForPatchFromMode(FIO_prefs_t* const prefs,
                                    unsigned long long const dictSize,
                                    unsigned long long const maxSrcFileSize)
{
    unsigned long long maxSize = MAX(prefs->memLimit, MAX(dictSize, maxSrcFileSize));
    unsigned const maxWindowSize = (1U << ZSTD_WINDOWLOG_MAX);
    if (maxSize == UTIL_FILESIZE_UNKNOWN)
        EXM_THROW(42, "Using --patch-from with stdin requires --stream-size");
    assert(maxSize != UTIL_FILESIZE_UNKNOWN);
    if (maxSize > maxWindowSize)
        EXM_THROW(42, "Can't handle files larger than %u GB\n", maxWindowSize/(1 GB));
    FIO_setMemLimit(prefs, (unsigned)maxSize);
}

#ifndef ZSTD_NOCOMPRESS

/* **********************************************************************
 *  Compression
 ************************************************************************/
typedef struct {
    FILE* srcFile;
    FILE* dstFile;
    void*  srcBuffer;
    size_t srcBufferSize;
    void*  dstBuffer;
    size_t dstBufferSize;
    void* dictBuffer;
    size_t dictBufferSize;
    const char* dictFileName;
    ZSTD_CStream* cctx;
} cRess_t;

static void FIO_adjustParamsForPatchFromMode(FIO_prefs_t* const prefs,
                                    ZSTD_compressionParameters* comprParams,
                                    unsigned long long const dictSize,
                                    unsigned long long const maxSrcFileSize,
                                    int cLevel)
{
    unsigned const fileWindowLog = FIO_highbit64(maxSrcFileSize) + 1;
    ZSTD_compressionParameters const cParams = ZSTD_getCParams(cLevel, (size_t)maxSrcFileSize, (size_t)dictSize);
    FIO_adjustMemLimitForPatchFromMode(prefs, dictSize, maxSrcFileSize);
    if (fileWindowLog > ZSTD_WINDOWLOG_MAX)
        DISPLAYLEVEL(1, "Max window log exceeded by file (compression ratio will suffer)\n");
    comprParams->windowLog = MIN(ZSTD_WINDOWLOG_MAX, fileWindowLog);
    if (fileWindowLog > ZSTD_cycleLog(cParams.hashLog, cParams.strategy)) {
        if (!prefs->ldmFlag)
            DISPLAYLEVEL(1, "long mode automatically triggered\n");
        FIO_setLdmFlag(prefs, 1);
    }
    if (cParams.strategy >= ZSTD_btopt) {
        DISPLAYLEVEL(1, "[Optimal parser notes] Consider the following to improve patch size at the cost of speed:\n");
        DISPLAYLEVEL(1, "- Use --single-thread mode in the zstd cli\n");
        DISPLAYLEVEL(1, "- Set a larger targetLength (eg. --zstd=targetLength=4096)\n");
        DISPLAYLEVEL(1, "- Set a larger chainLog (eg. --zstd=chainLog=%u)\n", ZSTD_CHAINLOG_MAX);
        DISPLAYLEVEL(1, "Also consdier playing around with searchLog and hashLog\n");
    }
}

static cRess_t FIO_createCResources(FIO_prefs_t* const prefs,
                                    const char* dictFileName, unsigned long long const maxSrcFileSize,
                                    int cLevel, ZSTD_compressionParameters comprParams) {
    cRess_t ress;
    memset(&ress, 0, sizeof(ress));

    DISPLAYLEVEL(6, "FIO_createCResources \n");
    ress.cctx = ZSTD_createCCtx();
    if (ress.cctx == NULL)
        EXM_THROW(30, "allocation error (%s): can't create ZSTD_CCtx",
                    strerror(errno));
    ress.srcBufferSize = ZSTD_CStreamInSize();
    ress.srcBuffer = malloc(ress.srcBufferSize);
    ress.dstBufferSize = ZSTD_CStreamOutSize();

    /* need to update memLimit before calling createDictBuffer
     * because of memLimit check inside it */
    if (prefs->patchFromMode) {
        unsigned long long const ssSize = (unsigned long long)prefs->streamSrcSize;
        FIO_adjustParamsForPatchFromMode(prefs, &comprParams, UTIL_getFileSize(dictFileName), ssSize > 0 ? ssSize : maxSrcFileSize, cLevel);
    }
    ress.dstBuffer = malloc(ress.dstBufferSize);
    ress.dictBufferSize = FIO_createDictBuffer(&ress.dictBuffer, dictFileName, prefs);   /* works with dictFileName==NULL */
    if (!ress.srcBuffer || !ress.dstBuffer)
        EXM_THROW(31, "allocation error : not enough memory");

    /* Advanced parameters, including dictionary */
    if (dictFileName && (ress.dictBuffer==NULL))
        EXM_THROW(32, "allocation error : can't create dictBuffer");
    ress.dictFileName = dictFileName;

    if (prefs->adaptiveMode && !prefs->ldmFlag && !comprParams.windowLog)
        comprParams.windowLog = ADAPT_WINDOWLOG_DEFAULT;

    CHECK( ZSTD_CCtx_setParameter(ress.cctx, ZSTD_c_contentSizeFlag, prefs->contentSize) );  /* always enable content size when available (note: supposed to be default) */
    CHECK( ZSTD_CCtx_setParameter(ress.cctx, ZSTD_c_dictIDFlag, prefs->dictIDFlag) );
    CHECK( ZSTD_CCtx_setParameter(ress.cctx, ZSTD_c_checksumFlag, prefs->checksumFlag) );
    /* compression level */
    CHECK( ZSTD_CCtx_setParameter(ress.cctx, ZSTD_c_compressionLevel, cLevel) );
    /* max compressed block size */
    CHECK( ZSTD_CCtx_setParameter(ress.cctx, ZSTD_c_targetCBlockSize, (int)prefs->targetCBlockSize) );
    /* source size hint */
    CHECK( ZSTD_CCtx_setParameter(ress.cctx, ZSTD_c_srcSizeHint, (int)prefs->srcSizeHint) );
    /* long distance matching */
    CHECK( ZSTD_CCtx_setParameter(ress.cctx, ZSTD_c_enableLongDistanceMatching, prefs->ldmFlag) );
    CHECK( ZSTD_CCtx_setParameter(ress.cctx, ZSTD_c_ldmHashLog, prefs->ldmHashLog) );
    CHECK( ZSTD_CCtx_setParameter(ress.cctx, ZSTD_c_ldmMinMatch, prefs->ldmMinMatch) );
    if (prefs->ldmBucketSizeLog != FIO_LDM_PARAM_NOTSET) {
        CHECK( ZSTD_CCtx_setParameter(ress.cctx, ZSTD_c_ldmBucketSizeLog, prefs->ldmBucketSizeLog) );
    }
    if (prefs->ldmHashRateLog != FIO_LDM_PARAM_NOTSET) {
        CHECK( ZSTD_CCtx_setParameter(ress.cctx, ZSTD_c_ldmHashRateLog, prefs->ldmHashRateLog) );
    }
    /* compression parameters */
    CHECK( ZSTD_CCtx_setParameter(ress.cctx, ZSTD_c_windowLog, (int)comprParams.windowLog) );
    CHECK( ZSTD_CCtx_setParameter(ress.cctx, ZSTD_c_chainLog, (int)comprParams.chainLog) );
    CHECK( ZSTD_CCtx_setParameter(ress.cctx, ZSTD_c_hashLog, (int)comprParams.hashLog) );
    CHECK( ZSTD_CCtx_setParameter(ress.cctx, ZSTD_c_searchLog, (int)comprParams.searchLog) );
    CHECK( ZSTD_CCtx_setParameter(ress.cctx, ZSTD_c_minMatch, (int)comprParams.minMatch) );
    CHECK( ZSTD_CCtx_setParameter(ress.cctx, ZSTD_c_targetLength, (int)comprParams.targetLength) );
    CHECK( ZSTD_CCtx_setParameter(ress.cctx, ZSTD_c_strategy, comprParams.strategy) );
    CHECK( ZSTD_CCtx_setParameter(ress.cctx, ZSTD_c_literalCompressionMode, (int)prefs->literalCompressionMode) );
    /* multi-threading */
#ifdef ZSTD_MULTITHREAD
    DISPLAYLEVEL(5,"set nb workers = %u \n", prefs->nbWorkers);
    CHECK( ZSTD_CCtx_setParameter(ress.cctx, ZSTD_c_nbWorkers, prefs->nbWorkers) );
    CHECK( ZSTD_CCtx_setParameter(ress.cctx, ZSTD_c_jobSize, prefs->blockSize) );
    if (prefs->overlapLog != FIO_OVERLAP_LOG_NOTSET) {
        DISPLAYLEVEL(3,"set overlapLog = %u \n", prefs->overlapLog);
        CHECK( ZSTD_CCtx_setParameter(ress.cctx, ZSTD_c_overlapLog, prefs->overlapLog) );
    }
    CHECK( ZSTD_CCtx_setParameter(ress.cctx, ZSTD_c_rsyncable, prefs->rsyncable) );
#endif
    /* dictionary */
    if (prefs->patchFromMode) {
        CHECK( ZSTD_CCtx_refPrefix(ress.cctx, ress.dictBuffer, ress.dictBufferSize) );
    } else {
        CHECK( ZSTD_CCtx_loadDictionary(ress.cctx, ress.dictBuffer, ress.dictBufferSize) );
    }

    return ress;
}

static void FIO_freeCResources(cRess_t ress)
{
    free(ress.srcBuffer);
    free(ress.dstBuffer);
    free(ress.dictBuffer);
    ZSTD_freeCStream(ress.cctx);   /* never fails */
}


#ifdef ZSTD_GZCOMPRESS
static unsigned long long
FIO_compressGzFrame(const cRess_t* ress,  /* buffers & handlers are used, but not changed */
                    const char* srcFileName, U64 const srcFileSize,
                    int compressionLevel, U64* readsize)
{
    unsigned long long inFileSize = 0, outFileSize = 0;
    z_stream strm;

    if (compressionLevel > Z_BEST_COMPRESSION)
        compressionLevel = Z_BEST_COMPRESSION;

    strm.zalloc = Z_NULL;
    strm.zfree = Z_NULL;
    strm.opaque = Z_NULL;

    {   int const ret = deflateInit2(&strm, compressionLevel, Z_DEFLATED,
                        15 /* maxWindowLogSize */ + 16 /* gzip only */,
                        8, Z_DEFAULT_STRATEGY); /* see http://www.zlib.net/manual.html */
        if (ret != Z_OK) {
            EXM_THROW(71, "zstd: %s: deflateInit2 error %d \n", srcFileName, ret);
    }   }

    strm.next_in = 0;
    strm.avail_in = 0;
    strm.next_out = (Bytef*)ress->dstBuffer;
    strm.avail_out = (uInt)ress->dstBufferSize;

    while (1) {
        int ret;
        if (strm.avail_in == 0) {
            size_t const inSize = fread(ress->srcBuffer, 1, ress->srcBufferSize, ress->srcFile);
            if (inSize == 0) break;
            inFileSize += inSize;
            strm.next_in = (z_const unsigned char*)ress->srcBuffer;
            strm.avail_in = (uInt)inSize;
        }
        ret = deflate(&strm, Z_NO_FLUSH);
        if (ret != Z_OK)
            EXM_THROW(72, "zstd: %s: deflate error %d \n", srcFileName, ret);
        {   size_t const cSize = ress->dstBufferSize - strm.avail_out;
            if (cSize) {
                if (fwrite(ress->dstBuffer, 1, cSize, ress->dstFile) != cSize)
                    EXM_THROW(73, "Write error : cannot write to output file : %s ", strerror(errno));
                outFileSize += cSize;
                strm.next_out = (Bytef*)ress->dstBuffer;
                strm.avail_out = (uInt)ress->dstBufferSize;
        }   }
        if (srcFileSize == UTIL_FILESIZE_UNKNOWN) {
            DISPLAYUPDATE(2, "\rRead : %u MB ==> %.2f%% ",
                            (unsigned)(inFileSize>>20),
                            (double)outFileSize/inFileSize*100)
        } else {
            DISPLAYUPDATE(2, "\rRead : %u / %u MB ==> %.2f%% ",
                            (unsigned)(inFileSize>>20), (unsigned)(srcFileSize>>20),
                            (double)outFileSize/inFileSize*100);
    }   }

    while (1) {
        int const ret = deflate(&strm, Z_FINISH);
        {   size_t const cSize = ress->dstBufferSize - strm.avail_out;
            if (cSize) {
                if (fwrite(ress->dstBuffer, 1, cSize, ress->dstFile) != cSize)
                    EXM_THROW(75, "Write error : %s ", strerror(errno));
                outFileSize += cSize;
                strm.next_out = (Bytef*)ress->dstBuffer;
                strm.avail_out = (uInt)ress->dstBufferSize;
        }   }
        if (ret == Z_STREAM_END) break;
        if (ret != Z_BUF_ERROR)
            EXM_THROW(77, "zstd: %s: deflate error %d \n", srcFileName, ret);
    }

    {   int const ret = deflateEnd(&strm);
        if (ret != Z_OK) {
            EXM_THROW(79, "zstd: %s: deflateEnd error %d \n", srcFileName, ret);
    }   }
    *readsize = inFileSize;
    return outFileSize;
}
#endif


#ifdef ZSTD_LZMACOMPRESS
static unsigned long long
FIO_compressLzmaFrame(cRess_t* ress,
                      const char* srcFileName, U64 const srcFileSize,
                      int compressionLevel, U64* readsize, int plain_lzma)
{
    unsigned long long inFileSize = 0, outFileSize = 0;
    lzma_stream strm = LZMA_STREAM_INIT;
    lzma_action action = LZMA_RUN;
    lzma_ret ret;

    if (compressionLevel < 0) compressionLevel = 0;
    if (compressionLevel > 9) compressionLevel = 9;

    if (plain_lzma) {
        lzma_options_lzma opt_lzma;
        if (lzma_lzma_preset(&opt_lzma, compressionLevel))
            EXM_THROW(81, "zstd: %s: lzma_lzma_preset error", srcFileName);
        ret = lzma_alone_encoder(&strm, &opt_lzma); /* LZMA */
        if (ret != LZMA_OK)
            EXM_THROW(82, "zstd: %s: lzma_alone_encoder error %d", srcFileName, ret);
    } else {
        ret = lzma_easy_encoder(&strm, compressionLevel, LZMA_CHECK_CRC64); /* XZ */
        if (ret != LZMA_OK)
            EXM_THROW(83, "zstd: %s: lzma_easy_encoder error %d", srcFileName, ret);
    }

    strm.next_in = 0;
    strm.avail_in = 0;
    strm.next_out = (BYTE*)ress->dstBuffer;
    strm.avail_out = ress->dstBufferSize;

    while (1) {
        if (strm.avail_in == 0) {
            size_t const inSize = fread(ress->srcBuffer, 1, ress->srcBufferSize, ress->srcFile);
            if (inSize == 0) action = LZMA_FINISH;
            inFileSize += inSize;
            strm.next_in = (BYTE const*)ress->srcBuffer;
            strm.avail_in = inSize;
        }

        ret = lzma_code(&strm, action);

        if (ret != LZMA_OK && ret != LZMA_STREAM_END)
            EXM_THROW(84, "zstd: %s: lzma_code encoding error %d", srcFileName, ret);
        {   size_t const compBytes = ress->dstBufferSize - strm.avail_out;
            if (compBytes) {
                if (fwrite(ress->dstBuffer, 1, compBytes, ress->dstFile) != compBytes)
                    EXM_THROW(85, "Write error : %s", strerror(errno));
                outFileSize += compBytes;
                strm.next_out = (BYTE*)ress->dstBuffer;
                strm.avail_out = ress->dstBufferSize;
        }   }
        if (srcFileSize == UTIL_FILESIZE_UNKNOWN)
            DISPLAYUPDATE(2, "\rRead : %u MB ==> %.2f%%",
                            (unsigned)(inFileSize>>20),
                            (double)outFileSize/inFileSize*100)
        else
            DISPLAYUPDATE(2, "\rRead : %u / %u MB ==> %.2f%%",
                            (unsigned)(inFileSize>>20), (unsigned)(srcFileSize>>20),
                            (double)outFileSize/inFileSize*100);
        if (ret == LZMA_STREAM_END) break;
    }

    lzma_end(&strm);
    *readsize = inFileSize;

    return outFileSize;
}
#endif

#ifdef ZSTD_LZ4COMPRESS

#if LZ4_VERSION_NUMBER <= 10600
#define LZ4F_blockLinked blockLinked
#define LZ4F_max64KB max64KB
#endif

static int FIO_LZ4_GetBlockSize_FromBlockId (int id) { return (1 << (8 + (2 * id))); }

static unsigned long long
FIO_compressLz4Frame(cRess_t* ress,
                     const char* srcFileName, U64 const srcFileSize,
                     int compressionLevel, int checksumFlag,
                     U64* readsize)
{
    const size_t blockSize = FIO_LZ4_GetBlockSize_FromBlockId(LZ4F_max64KB);
    unsigned long long inFileSize = 0, outFileSize = 0;

    LZ4F_preferences_t prefs;
    LZ4F_compressionContext_t ctx;

    LZ4F_errorCode_t const errorCode = LZ4F_createCompressionContext(&ctx, LZ4F_VERSION);
    if (LZ4F_isError(errorCode))
        EXM_THROW(31, "zstd: failed to create lz4 compression context");

    memset(&prefs, 0, sizeof(prefs));

    assert(blockSize <= ress->srcBufferSize);

    prefs.autoFlush = 1;
    prefs.compressionLevel = compressionLevel;
    prefs.frameInfo.blockMode = LZ4F_blockLinked;
    prefs.frameInfo.blockSizeID = LZ4F_max64KB;
    prefs.frameInfo.contentChecksumFlag = (contentChecksum_t)checksumFlag;
#if LZ4_VERSION_NUMBER >= 10600
    prefs.frameInfo.contentSize = (srcFileSize==UTIL_FILESIZE_UNKNOWN) ? 0 : srcFileSize;
#endif
    assert(LZ4F_compressBound(blockSize, &prefs) <= ress->dstBufferSize);

    {
        size_t readSize;
        size_t headerSize = LZ4F_compressBegin(ctx, ress->dstBuffer, ress->dstBufferSize, &prefs);
        if (LZ4F_isError(headerSize))
            EXM_THROW(33, "File header generation failed : %s",
                            LZ4F_getErrorName(headerSize));
        if (fwrite(ress->dstBuffer, 1, headerSize, ress->dstFile) != headerSize)
            EXM_THROW(34, "Write error : %s (cannot write header)", strerror(errno));
        outFileSize += headerSize;

        /* Read first block */
        readSize  = fread(ress->srcBuffer, (size_t)1, (size_t)blockSize, ress->srcFile);
        inFileSize += readSize;

        /* Main Loop */
        while (readSize>0) {
            size_t const outSize = LZ4F_compressUpdate(ctx,
                                        ress->dstBuffer, ress->dstBufferSize,
                                        ress->srcBuffer, readSize, NULL);
            if (LZ4F_isError(outSize))
                EXM_THROW(35, "zstd: %s: lz4 compression failed : %s",
                            srcFileName, LZ4F_getErrorName(outSize));
            outFileSize += outSize;
            if (srcFileSize == UTIL_FILESIZE_UNKNOWN) {
                DISPLAYUPDATE(2, "\rRead : %u MB ==> %.2f%%",
                                (unsigned)(inFileSize>>20),
                                (double)outFileSize/inFileSize*100)
            } else {
                DISPLAYUPDATE(2, "\rRead : %u / %u MB ==> %.2f%%",
                                (unsigned)(inFileSize>>20), (unsigned)(srcFileSize>>20),
                                (double)outFileSize/inFileSize*100);
            }

            /* Write Block */
            {   size_t const sizeCheck = fwrite(ress->dstBuffer, 1, outSize, ress->dstFile);
                if (sizeCheck != outSize)
                    EXM_THROW(36, "Write error : %s", strerror(errno));
            }

            /* Read next block */
            readSize  = fread(ress->srcBuffer, (size_t)1, (size_t)blockSize, ress->srcFile);
            inFileSize += readSize;
        }
        if (ferror(ress->srcFile)) EXM_THROW(37, "Error reading %s ", srcFileName);

        /* End of Stream mark */
        headerSize = LZ4F_compressEnd(ctx, ress->dstBuffer, ress->dstBufferSize, NULL);
        if (LZ4F_isError(headerSize))
            EXM_THROW(38, "zstd: %s: lz4 end of file generation failed : %s",
                        srcFileName, LZ4F_getErrorName(headerSize));

        {   size_t const sizeCheck = fwrite(ress->dstBuffer, 1, headerSize, ress->dstFile);
            if (sizeCheck != headerSize)
                EXM_THROW(39, "Write error : %s (cannot write end of stream)",
                            strerror(errno));
        }
        outFileSize += headerSize;
    }

    *readsize = inFileSize;
    LZ4F_freeCompressionContext(ctx);

    return outFileSize;
}
#endif


static unsigned long long
FIO_compressZstdFrame(FIO_prefs_t* const prefs,
                      const cRess_t* ressPtr,
                      const char* srcFileName, U64 fileSize,
                      int compressionLevel, U64* readsize)
{
    cRess_t const ress = *ressPtr;
    FILE* const srcFile = ress.srcFile;
    FILE* const dstFile = ress.dstFile;
    U64 compressedfilesize = 0;
    ZSTD_EndDirective directive = ZSTD_e_continue;

    /* stats */
    ZSTD_frameProgression previous_zfp_update = { 0, 0, 0, 0, 0, 0 };
    ZSTD_frameProgression previous_zfp_correction = { 0, 0, 0, 0, 0, 0 };
    typedef enum { noChange, slower, faster } speedChange_e;
    speedChange_e speedChange = noChange;
    unsigned flushWaiting = 0;
    unsigned inputPresented = 0;
    unsigned inputBlocked = 0;
    unsigned lastJobID = 0;

    DISPLAYLEVEL(6, "compression using zstd format \n");

    /* init */
    if (fileSize != UTIL_FILESIZE_UNKNOWN) {
        CHECK(ZSTD_CCtx_setPledgedSrcSize(ress.cctx, fileSize));
    } else if (prefs->streamSrcSize > 0) {
      /* unknown source size; use the declared stream size */
      CHECK( ZSTD_CCtx_setPledgedSrcSize(ress.cctx, prefs->streamSrcSize) );
    }
    (void)srcFileName;

    /* Main compression loop */
    do {
        size_t stillToFlush;
        /* Fill input Buffer */
        size_t const inSize = fread(ress.srcBuffer, (size_t)1, ress.srcBufferSize, srcFile);
        ZSTD_inBuffer inBuff = { ress.srcBuffer, inSize, 0 };
        DISPLAYLEVEL(6, "fread %u bytes from source \n", (unsigned)inSize);
        *readsize += inSize;

        if ((inSize == 0) || (*readsize == fileSize))
            directive = ZSTD_e_end;

        stillToFlush = 1;
        while ((inBuff.pos != inBuff.size)   /* input buffer must be entirely ingested */
            || (directive == ZSTD_e_end && stillToFlush != 0) ) {

            size_t const oldIPos = inBuff.pos;
            ZSTD_outBuffer outBuff = { ress.dstBuffer, ress.dstBufferSize, 0 };
            size_t const toFlushNow = ZSTD_toFlushNow(ress.cctx);
            CHECK_V(stillToFlush, ZSTD_compressStream2(ress.cctx, &outBuff, &inBuff, directive));

            /* count stats */
            inputPresented++;
            if (oldIPos == inBuff.pos) inputBlocked++;  /* input buffer is full and can't take any more : input speed is faster than consumption rate */
            if (!toFlushNow) flushWaiting = 1;

            /* Write compressed stream */
            DISPLAYLEVEL(6, "ZSTD_compress_generic(end:%u) => input pos(%u)<=(%u)size ; output generated %u bytes \n",
                            (unsigned)directive, (unsigned)inBuff.pos, (unsigned)inBuff.size, (unsigned)outBuff.pos);
            if (outBuff.pos) {
                size_t const sizeCheck = fwrite(ress.dstBuffer, 1, outBuff.pos, dstFile);
                if (sizeCheck != outBuff.pos)
                    EXM_THROW(25, "Write error : %s (cannot write compressed block)",
                                    strerror(errno));
                compressedfilesize += outBuff.pos;
            }

            /* display notification; and adapt compression level */
            if (READY_FOR_UPDATE()) {
                ZSTD_frameProgression const zfp = ZSTD_getFrameProgression(ress.cctx);
                double const cShare = (double)zfp.produced / (zfp.consumed + !zfp.consumed/*avoid div0*/) * 100;

                /* display progress notifications */
                if (g_display_prefs.displayLevel >= 3) {
                    DISPLAYUPDATE(3, "\r(L%i) Buffered :%4u MB - Consumed :%4u MB - Compressed :%4u MB => %.2f%% ",
                                compressionLevel,
                                (unsigned)((zfp.ingested - zfp.consumed) >> 20),
                                (unsigned)(zfp.consumed >> 20),
                                (unsigned)(zfp.produced >> 20),
                                cShare );
                } else {   /* summarized notifications if == 2; */
                    if (prefs->nbFiles > 1) {
                        DISPLAYLEVEL(2, "\rCompressing %u/%u files. Current source: %s ", prefs->currFileIdx+1, prefs->nbFiles, srcFileName);
                    } else {
                        DISPLAYLEVEL(2, "\r");
                    }
                    DISPLAYLEVEL(2, "Read : %u ", (unsigned)(zfp.consumed >> 20));
                    if (fileSize != UTIL_FILESIZE_UNKNOWN)
                        DISPLAYLEVEL(2, "/ %u ", (unsigned)(fileSize >> 20));
                    DISPLAYLEVEL(2, "MB ==> %2.f%%", cShare);
                    DELAY_NEXT_UPDATE();
                }

                /* adaptive mode : statistics measurement and speed correction */
                if (prefs->adaptiveMode) {

                    /* check output speed */
                    if (zfp.currentJobID > 1) {  /* only possible if nbWorkers >= 1 */

                        unsigned long long newlyProduced = zfp.produced - previous_zfp_update.produced;
                        unsigned long long newlyFlushed = zfp.flushed - previous_zfp_update.flushed;
                        assert(zfp.produced >= previous_zfp_update.produced);
                        assert(prefs->nbWorkers >= 1);

                        /* test if compression is blocked
                         * either because output is slow and all buffers are full
                         * or because input is slow and no job can start while waiting for at least one buffer to be filled.
                         * note : exclude starting part, since currentJobID > 1 */
                        if ( (zfp.consumed == previous_zfp_update.consumed)   /* no data compressed : no data available, or no more buffer to compress to, OR compression is really slow (compression of a single block is slower than update rate)*/
                          && (zfp.nbActiveWorkers == 0)                       /* confirmed : no compression ongoing */
                          ) {
                            DISPLAYLEVEL(6, "all buffers full : compression stopped => slow down \n")
                            speedChange = slower;
                        }

                        previous_zfp_update = zfp;

                        if ( (newlyProduced > (newlyFlushed * 9 / 8))   /* compression produces more data than output can flush (though production can be spiky, due to work unit : (N==4)*block sizes) */
                          && (flushWaiting == 0)                        /* flush speed was never slowed by lack of production, so it's operating at max capacity */
                          ) {
                            DISPLAYLEVEL(6, "compression faster than flush (%llu > %llu), and flushed was never slowed down by lack of production => slow down \n", newlyProduced, newlyFlushed);
                            speedChange = slower;
                        }
                        flushWaiting = 0;
                    }

                    /* course correct only if there is at least one new job completed */
                    if (zfp.currentJobID > lastJobID) {
                        DISPLAYLEVEL(6, "compression level adaptation check \n")

                        /* check input speed */
                        if (zfp.currentJobID > (unsigned)(prefs->nbWorkers+1)) {   /* warm up period, to fill all workers */
                            if (inputBlocked <= 0) {
                                DISPLAYLEVEL(6, "input is never blocked => input is slower than ingestion \n");
                                speedChange = slower;
                            } else if (speedChange == noChange) {
                                unsigned long long newlyIngested = zfp.ingested - previous_zfp_correction.ingested;
                                unsigned long long newlyConsumed = zfp.consumed - previous_zfp_correction.consumed;
                                unsigned long long newlyProduced = zfp.produced - previous_zfp_correction.produced;
                                unsigned long long newlyFlushed  = zfp.flushed  - previous_zfp_correction.flushed;
                                previous_zfp_correction = zfp;
                                assert(inputPresented > 0);
                                DISPLAYLEVEL(6, "input blocked %u/%u(%.2f) - ingested:%u vs %u:consumed - flushed:%u vs %u:produced \n",
                                                inputBlocked, inputPresented, (double)inputBlocked/inputPresented*100,
                                                (unsigned)newlyIngested, (unsigned)newlyConsumed,
                                                (unsigned)newlyFlushed, (unsigned)newlyProduced);
                                if ( (inputBlocked > inputPresented / 8)     /* input is waiting often, because input buffers is full : compression or output too slow */
                                  && (newlyFlushed * 33 / 32 > newlyProduced)  /* flush everything that is produced */
                                  && (newlyIngested * 33 / 32 > newlyConsumed) /* input speed as fast or faster than compression speed */
                                ) {
                                    DISPLAYLEVEL(6, "recommend faster as in(%llu) >= (%llu)comp(%llu) <= out(%llu) \n",
                                                    newlyIngested, newlyConsumed, newlyProduced, newlyFlushed);
                                    speedChange = faster;
                                }
                            }
                            inputBlocked = 0;
                            inputPresented = 0;
                        }

                        if (speedChange == slower) {
                            DISPLAYLEVEL(6, "slower speed , higher compression \n")
                            compressionLevel ++;
                            if (compressionLevel > ZSTD_maxCLevel()) compressionLevel = ZSTD_maxCLevel();
                            if (compressionLevel > prefs->maxAdaptLevel) compressionLevel = prefs->maxAdaptLevel;
                            compressionLevel += (compressionLevel == 0);   /* skip 0 */
                            ZSTD_CCtx_setParameter(ress.cctx, ZSTD_c_compressionLevel, compressionLevel);
                        }
                        if (speedChange == faster) {
                            DISPLAYLEVEL(6, "faster speed , lighter compression \n")
                            compressionLevel --;
                            if (compressionLevel < prefs->minAdaptLevel) compressionLevel = prefs->minAdaptLevel;
                            compressionLevel -= (compressionLevel == 0);   /* skip 0 */
                            ZSTD_CCtx_setParameter(ress.cctx, ZSTD_c_compressionLevel, compressionLevel);
                        }
                        speedChange = noChange;

                        lastJobID = zfp.currentJobID;
                    }  /* if (zfp.currentJobID > lastJobID) */
                }  /* if (g_adaptiveMode) */
            }  /* if (READY_FOR_UPDATE()) */
        }  /* while ((inBuff.pos != inBuff.size) */
    } while (directive != ZSTD_e_end);

    if (ferror(srcFile)) {
        EXM_THROW(26, "Read error : I/O error");
    }
    if (fileSize != UTIL_FILESIZE_UNKNOWN && *readsize != fileSize) {
        EXM_THROW(27, "Read error : Incomplete read : %llu / %llu B",
                (unsigned long long)*readsize, (unsigned long long)fileSize);
    }

    return compressedfilesize;
}

/*! FIO_compressFilename_internal() :
 *  same as FIO_compressFilename_extRess(), with `ress.desFile` already opened.
 *  @return : 0 : compression completed correctly,
 *            1 : missing or pb opening srcFileName
 */
static int
FIO_compressFilename_internal(FIO_prefs_t* const prefs,
                              cRess_t ress,
                              const char* dstFileName, const char* srcFileName,
                              int compressionLevel)
{
    UTIL_time_t const timeStart = UTIL_getTime();
    clock_t const cpuStart = clock();
    U64 readsize = 0;
    U64 compressedfilesize = 0;
    U64 const fileSize = UTIL_getFileSize(srcFileName);
    DISPLAYLEVEL(5, "%s: %u bytes \n", srcFileName, (unsigned)fileSize);

    /* compression format selection */
    switch (prefs->compressionType) {
        default:
        case FIO_zstdCompression:
            compressedfilesize = FIO_compressZstdFrame(prefs, &ress, srcFileName, fileSize, compressionLevel, &readsize);
            break;

        case FIO_gzipCompression:
#ifdef ZSTD_GZCOMPRESS
            compressedfilesize = FIO_compressGzFrame(&ress, srcFileName, fileSize, compressionLevel, &readsize);
#else
            (void)compressionLevel;
            EXM_THROW(20, "zstd: %s: file cannot be compressed as gzip (zstd compiled without ZSTD_GZCOMPRESS) -- ignored \n",
                            srcFileName);
#endif
            break;

        case FIO_xzCompression:
        case FIO_lzmaCompression:
#ifdef ZSTD_LZMACOMPRESS
            compressedfilesize = FIO_compressLzmaFrame(&ress, srcFileName, fileSize, compressionLevel, &readsize, prefs->compressionType==FIO_lzmaCompression);
#else
            (void)compressionLevel;
            EXM_THROW(20, "zstd: %s: file cannot be compressed as xz/lzma (zstd compiled without ZSTD_LZMACOMPRESS) -- ignored \n",
                            srcFileName);
#endif
            break;

        case FIO_lz4Compression:
#ifdef ZSTD_LZ4COMPRESS
            compressedfilesize = FIO_compressLz4Frame(&ress, srcFileName, fileSize, compressionLevel, prefs->checksumFlag, &readsize);
#else
            (void)compressionLevel;
            EXM_THROW(20, "zstd: %s: file cannot be compressed as lz4 (zstd compiled without ZSTD_LZ4COMPRESS) -- ignored \n",
                            srcFileName);
#endif
            break;
    }

    /* Status */
    
    DISPLAYLEVEL(2, "\r%79s\r", "");
    if (g_display_prefs.displayLevel > 2 || (g_display_prefs.displayLevel == 2 && prefs->nbFiles <= 1)) {
        if (readsize == 0) {
            DISPLAYLEVEL(2,"%-20s :  (%6llu => %6llu bytes, %s) \n",
                srcFileName,
                (unsigned long long)readsize, (unsigned long long) compressedfilesize,
                dstFileName);
        } else {
            DISPLAYLEVEL(2,"%-20s :%6.2f%%   (%6llu => %6llu bytes, %s) \n",
                srcFileName,
                (double)compressedfilesize / readsize * 100,
                (unsigned long long)readsize, (unsigned long long) compressedfilesize,
                dstFileName);
        }
    }

    /* Elapsed Time and CPU Load */
    {   clock_t const cpuEnd = clock();
        double const cpuLoad_s = (double)(cpuEnd - cpuStart) / CLOCKS_PER_SEC;
        U64 const timeLength_ns = UTIL_clockSpanNano(timeStart);
        double const timeLength_s = (double)timeLength_ns / 1000000000;
        double const cpuLoad_pct = (cpuLoad_s / timeLength_s) * 100;
        DISPLAYLEVEL(4, "%-20s : Completed in %.2f sec  (cpu load : %.0f%%)\n",
                        srcFileName, timeLength_s, cpuLoad_pct);
    }
    return 0;
}


/*! FIO_compressFilename_dstFile() :
 *  open dstFileName, or pass-through if ress.dstFile != NULL,
 *  then start compression with FIO_compressFilename_internal().
 *  Manages source removal (--rm) and file permissions transfer.
 *  note : ress.srcFile must be != NULL,
 *  so reach this function through FIO_compressFilename_srcFile().
 *  @return : 0 : compression completed correctly,
 *            1 : pb
 */
static int FIO_compressFilename_dstFile(FIO_prefs_t* const prefs,
                                        cRess_t ress,
                                        const char* dstFileName,
                                        const char* srcFileName,
                                        int compressionLevel)
{
    int closeDstFile = 0;
    int result;
    stat_t statbuf;
    int transfer_permissions = 0;
    assert(ress.srcFile != NULL);
    if (ress.dstFile == NULL) {
        closeDstFile = 1;
        DISPLAYLEVEL(6, "FIO_compressFilename_dstFile: opening dst: %s \n", dstFileName);
        ress.dstFile = FIO_openDstFile(prefs, srcFileName, dstFileName);
        if (ress.dstFile==NULL) return 1;  /* could not open dstFileName */
        /* Must only be added after FIO_openDstFile() succeeds.
         * Otherwise we may delete the destination file if it already exists,
         * and the user presses Ctrl-C when asked if they wish to overwrite.
         */
        addHandler(dstFileName);

        if ( strcmp (srcFileName, stdinmark)
          && UTIL_stat(srcFileName, &statbuf)
          && UTIL_isRegularFileStat(&statbuf) )
            transfer_permissions = 1;
    }

    result = FIO_compressFilename_internal(prefs, ress, dstFileName, srcFileName, compressionLevel);

    if (closeDstFile) {
        FILE* const dstFile = ress.dstFile;
        ress.dstFile = NULL;

        clearHandler();

        DISPLAYLEVEL(6, "FIO_compressFilename_dstFile: closing dst: %s \n", dstFileName);
        if (fclose(dstFile)) { /* error closing dstFile */
            DISPLAYLEVEL(1, "zstd: %s: %s \n", dstFileName, strerror(errno));
            result=1;
        }
        if ( (result != 0)  /* operation failure */
          && strcmp(dstFileName, stdoutmark)  /* special case : don't remove() stdout */
          ) {
            FIO_removeFile(dstFileName); /* remove compression artefact; note don't do anything special if remove() fails */
        } else if (transfer_permissions) {
            DISPLAYLEVEL(6, "FIO_compressFilename_dstFile: transferring permissions into dst: %s \n", dstFileName);
            UTIL_setFileStat(dstFileName, &statbuf);
        } else {
            DISPLAYLEVEL(6, "FIO_compressFilename_dstFile: do not transfer permissions into dst: %s \n", dstFileName);
        }
    }

    return result;
}

/* List used to compare file extensions (used with --exclude-compressed flag)
* Different from the suffixList and should only apply to ZSTD compress operationResult
*/
static const char *compressedFileExtensions[] = {
    ZSTD_EXTENSION,
    TZSTD_EXTENSION,
    GZ_EXTENSION,
    TGZ_EXTENSION,
    LZMA_EXTENSION,
    XZ_EXTENSION,
    TXZ_EXTENSION,
    LZ4_EXTENSION,
    TLZ4_EXTENSION,
    NULL
};

/*! FIO_compressFilename_srcFile() :
 *  @return : 0 : compression completed correctly,
 *            1 : missing or pb opening srcFileName
 */
static int
FIO_compressFilename_srcFile(FIO_prefs_t* const prefs,
                             cRess_t ress,
                             const char* dstFileName,
                             const char* srcFileName,
                             int compressionLevel)
{
    int result;
    DISPLAYLEVEL(6, "FIO_compressFilename_srcFile: %s \n", srcFileName);

    /* ensure src is not a directory */
    if (UTIL_isDirectory(srcFileName)) {
        DISPLAYLEVEL(1, "zstd: %s is a directory -- ignored \n", srcFileName);
        return 1;
    }

    /* ensure src is not the same as dict (if present) */
    if (ress.dictFileName != NULL && UTIL_isSameFile(srcFileName, ress.dictFileName)) {
        DISPLAYLEVEL(1, "zstd: cannot use %s as an input file and dictionary \n", srcFileName);
        return 1;
    }

    /* Check if "srcFile" is compressed. Only done if --exclude-compressed flag is used
    * YES => ZSTD will skip compression of the file and will return 0.
    * NO => ZSTD will resume with compress operation.
    */
    if (prefs->excludeCompressedFiles == 1 && UTIL_isCompressedFile(srcFileName, compressedFileExtensions)) {
        DISPLAYLEVEL(4, "File is already compressed : %s \n", srcFileName);
        return 0;
    }

    ress.srcFile = FIO_openSrcFile(srcFileName);
    if (ress.srcFile == NULL) return 1;   /* srcFile could not be opened */

    result = FIO_compressFilename_dstFile(prefs, ress, dstFileName, srcFileName, compressionLevel);

    fclose(ress.srcFile);
    ress.srcFile = NULL;
    if ( prefs->removeSrcFile   /* --rm */
      && result == 0       /* success */
      && strcmp(srcFileName, stdinmark)   /* exception : don't erase stdin */
      ) {
        /* We must clear the handler, since after this point calling it would
         * delete both the source and destination files.
         */
        clearHandler();
        if (FIO_removeFile(srcFileName))
            EXM_THROW(1, "zstd: %s: %s", srcFileName, strerror(errno));
    }
    return result;
}

int FIO_compressFilename(FIO_prefs_t* const prefs, const char* dstFileName,
                         const char* srcFileName, const char* dictFileName,
                         int compressionLevel, ZSTD_compressionParameters comprParams)
{
    cRess_t const ress = FIO_createCResources(prefs, dictFileName, UTIL_getFileSize(srcFileName), compressionLevel, comprParams);
    int const result = FIO_compressFilename_srcFile(prefs, ress, dstFileName, srcFileName, compressionLevel);

#define DISPLAY_LEVEL_DEFAULT 2

    FIO_freeCResources(ress);
    return result;
}

/* FIO_determineCompressedName() :
 * create a destination filename for compressed srcFileName.
 * @return a pointer to it.
 * This function never returns an error (it may abort() in case of pb)
 */
static const char*
FIO_determineCompressedName(const char* srcFileName, const char* outDirName, const char* suffix)
{
    static size_t dfnbCapacity = 0;
    static char* dstFileNameBuffer = NULL;   /* using static allocation : this function cannot be multi-threaded */
    char* outDirFilename = NULL;
    size_t sfnSize = strlen(srcFileName);
    size_t const srcSuffixLen = strlen(suffix);
    if (outDirName) {
        outDirFilename = FIO_createFilename_fromOutDir(srcFileName, outDirName, srcSuffixLen);
        sfnSize = strlen(outDirFilename);
        assert(outDirFilename != NULL);
    }

    if (dfnbCapacity <= sfnSize+srcSuffixLen+1) {
        /* resize buffer for dstName */
        free(dstFileNameBuffer);
        dfnbCapacity = sfnSize + srcSuffixLen + 30;
        dstFileNameBuffer = (char*)malloc(dfnbCapacity);
        if (!dstFileNameBuffer) {
            EXM_THROW(30, "zstd: %s", strerror(errno));
        }
    }
    assert(dstFileNameBuffer != NULL);

    if (outDirFilename) {
        memcpy(dstFileNameBuffer, outDirFilename, sfnSize);
        free(outDirFilename);
    } else {
        memcpy(dstFileNameBuffer, srcFileName, sfnSize);
    }
    memcpy(dstFileNameBuffer+sfnSize, suffix, srcSuffixLen+1 /* Include terminating null */);
    return dstFileNameBuffer;
}

static unsigned long long FIO_getLargestFileSize(const char** inFileNames, unsigned nbFiles)
{
    size_t i;
    unsigned long long fileSize, maxFileSize = 0;
    for (i = 0; i < nbFiles; i++) {
        fileSize = UTIL_getFileSize(inFileNames[i]);
        maxFileSize = fileSize > maxFileSize ? fileSize : maxFileSize;
    }
    return maxFileSize;
}

/* FIO_compressMultipleFilenames() :
 * compress nbFiles files
 * into either one destination (outFileName),
 * or into one file each (outFileName == NULL, but suffix != NULL),
 * or into a destination folder (specified with -O)
 */
int FIO_compressMultipleFilenames(FIO_prefs_t* const prefs,
                                  const char** inFileNamesTable,
                                  const char* outMirroredRootDirName,
                                  const char* outDirName,
                                  const char* outFileName, const char* suffix,
                                  const char* dictFileName, int compressionLevel,
                                  ZSTD_compressionParameters comprParams)
{
    int error = 0;
    cRess_t ress = FIO_createCResources(prefs, dictFileName,
        FIO_getLargestFileSize(inFileNamesTable, prefs->nbFiles),
        compressionLevel, comprParams);

    /* init */
    assert(outFileName != NULL || suffix != NULL);
    if (outFileName != NULL) {   /* output into a single destination (stdout typically) */
        if (nbFiles > 1 && !prefs->overwrite) {
            /* g_display_prefs.displayLevel <= 1 corresponds to -q flag */
            DISPLAY("%d\n", g_display_prefs.displayLevel);
            if (g_display_prefs.displayLevel <= 1) {
                if (prefs->removeSrcFile) {
                    DISPLAY("zstd: Aborting... not deleting files and processing into dst: %s", outFileName);
                    return 1;
                }
            } else {
                if (!strcmp (outFileName, stdoutmark)) {
                    DISPLAY("zstd: WARNING: all input files will be processed and concatenated into stdout. ");
                } else {
                    DISPLAY("zstd: WARNING: all input files will be processed and concatenated into a single output file: %s ", outFileName);
                }
                if (prefs->removeSrcFile)
                    error = g_display_prefs.displayLevel > 1 && UTIL_requireUserConfirmationToProceed("Proceed? (y/n): ", "Aborting...", "yY");
                DISPLAY("\n");
            }
        }
        ress.dstFile = FIO_openDstFile(prefs, NULL, outFileName);
        if (ress.dstFile == NULL) {  /* could not open outFileName */
            error = 1;
        } else {
            for (; prefs->currFileIdx < prefs->nbFiles; ++prefs->currFileIdx) {
                error |= FIO_compressFilename_srcFile(prefs, ress, outFileName, inFileNamesTable[prefs->currFileIdx], compressionLevel);
            }
            if (fclose(ress.dstFile))
                EXM_THROW(29, "Write error (%s) : cannot properly close %s",
                            strerror(errno), outFileName);
            ress.dstFile = NULL;
        }
    } else {
        if (outMirroredRootDirName)
            UTIL_mirrorSourceFilesDirectories(inFileNamesTable, prefs->nbFiles, outMirroredRootDirName);

        for (; prefs->currFileIdx < prefs->nbFiles; ++prefs->currFileIdx) {
            const char* const srcFileName = inFileNamesTable[prefs->currFileIdx];
            const char* dstFileName = NULL;
            if (outMirroredRootDirName) {
                char* validMirroredDirName = UTIL_createMirroredDestDirName(srcFileName, outMirroredRootDirName);
                if (validMirroredDirName) {
                    dstFileName = FIO_determineCompressedName(srcFileName, validMirroredDirName, suffix);
                    free(validMirroredDirName);
                } else {
                    DISPLAYLEVEL(2, "zstd: --output-dir-mirror cannot compress '%s' into '%s' \n", srcFileName, outMirroredRootDirName);
                    error=1;
                    continue;
                }
            } else {
                dstFileName = FIO_determineCompressedName(srcFileName, outDirName, suffix);  /* cannot fail */
            }
            error |= FIO_compressFilename_srcFile(prefs, ress, dstFileName, srcFileName, compressionLevel);
        }

        if (outDirName)
            FIO_checkFilenameCollisions(inFileNamesTable , prefs->nbFiles);
    }

    FIO_freeCResources(ress);
    return error;
}

#endif /* #ifndef ZSTD_NOCOMPRESS */



#ifndef ZSTD_NODECOMPRESS

/* **************************************************************************
 *  Decompression
 ***************************************************************************/
typedef struct {
    void*  srcBuffer;
    size_t srcBufferSize;
    size_t srcBufferLoaded;
    void*  dstBuffer;
    size_t dstBufferSize;
    ZSTD_DStream* dctx;
    FILE*  dstFile;
} dRess_t;

static dRess_t FIO_createDResources(FIO_prefs_t* const prefs, const char* dictFileName)
{
    dRess_t ress;
    memset(&ress, 0, sizeof(ress));

    if (prefs->patchFromMode)
        FIO_adjustMemLimitForPatchFromMode(prefs, UTIL_getFileSize(dictFileName), 0 /* just use the dict size */);

    /* Allocation */
    ress.dctx = ZSTD_createDStream();
    if (ress.dctx==NULL)
        EXM_THROW(60, "Error: %s : can't create ZSTD_DStream", strerror(errno));
    CHECK( ZSTD_DCtx_setMaxWindowSize(ress.dctx, prefs->memLimit) );
    CHECK( ZSTD_DCtx_setParameter(ress.dctx, ZSTD_d_forceIgnoreChecksum, !prefs->checksumFlag));
    
    ress.srcBufferSize = ZSTD_DStreamInSize();
    ress.srcBuffer = malloc(ress.srcBufferSize);
    ress.dstBufferSize = ZSTD_DStreamOutSize();
    ress.dstBuffer = malloc(ress.dstBufferSize);
    if (!ress.srcBuffer || !ress.dstBuffer)
        EXM_THROW(61, "Allocation error : not enough memory");

    /* dictionary */
    {   void* dictBuffer;
        size_t const dictBufferSize = FIO_createDictBuffer(&dictBuffer, dictFileName, prefs);
        CHECK( ZSTD_initDStream_usingDict(ress.dctx, dictBuffer, dictBufferSize) );
        free(dictBuffer);
    }

    return ress;
}

static void FIO_freeDResources(dRess_t ress)
{
    CHECK( ZSTD_freeDStream(ress.dctx) );
    free(ress.srcBuffer);
    free(ress.dstBuffer);
}


/** FIO_fwriteSparse() :
*  @return : storedSkips,
*            argument for next call to FIO_fwriteSparse() or FIO_fwriteSparseEnd() */
static unsigned
FIO_fwriteSparse(FILE* file,
                 const void* buffer, size_t bufferSize,
                 const FIO_prefs_t* const prefs,
                 unsigned storedSkips)
{
    const size_t* const bufferT = (const size_t*)buffer;   /* Buffer is supposed malloc'ed, hence aligned on size_t */
    size_t bufferSizeT = bufferSize / sizeof(size_t);
    const size_t* const bufferTEnd = bufferT + bufferSizeT;
    const size_t* ptrT = bufferT;
    static const size_t segmentSizeT = (32 KB) / sizeof(size_t);   /* check every 32 KB */

    if (prefs->testMode) return 0;  /* do not output anything in test mode */

    if (!prefs->sparseFileSupport) {  /* normal write */
        size_t const sizeCheck = fwrite(buffer, 1, bufferSize, file);
        if (sizeCheck != bufferSize)
            EXM_THROW(70, "Write error : cannot write decoded block : %s",
                            strerror(errno));
        return 0;
    }

    /* avoid int overflow */
    if (storedSkips > 1 GB) {
        if (LONG_SEEK(file, 1 GB, SEEK_CUR) != 0)
            EXM_THROW(91, "1 GB skip error (sparse file support)");
        storedSkips -= 1 GB;
    }

    while (ptrT < bufferTEnd) {
        size_t nb0T;

        /* adjust last segment if < 32 KB */
        size_t seg0SizeT = segmentSizeT;
        if (seg0SizeT > bufferSizeT) seg0SizeT = bufferSizeT;
        bufferSizeT -= seg0SizeT;

        /* count leading zeroes */
        for (nb0T=0; (nb0T < seg0SizeT) && (ptrT[nb0T] == 0); nb0T++) ;
        storedSkips += (unsigned)(nb0T * sizeof(size_t));

        if (nb0T != seg0SizeT) {   /* not all 0s */
            size_t const nbNon0ST = seg0SizeT - nb0T;
            /* skip leading zeros */
            if (LONG_SEEK(file, storedSkips, SEEK_CUR) != 0)
                EXM_THROW(92, "Sparse skip error ; try --no-sparse");
            storedSkips = 0;
            /* write the rest */
            if (fwrite(ptrT + nb0T, sizeof(size_t), nbNon0ST, file) != nbNon0ST)
                EXM_THROW(93, "Write error : cannot write decoded block : %s",
                            strerror(errno));
        }
        ptrT += seg0SizeT;
    }

    {   static size_t const maskT = sizeof(size_t)-1;
        if (bufferSize & maskT) {
            /* size not multiple of sizeof(size_t) : implies end of block */
            const char* const restStart = (const char*)bufferTEnd;
            const char* restPtr = restStart;
            const char* const restEnd = (const char*)buffer + bufferSize;
            assert(restEnd > restStart && restEnd < restStart + sizeof(size_t));
            for ( ; (restPtr < restEnd) && (*restPtr == 0); restPtr++) ;
            storedSkips += (unsigned) (restPtr - restStart);
            if (restPtr != restEnd) {
                /* not all remaining bytes are 0 */
                size_t const restSize = (size_t)(restEnd - restPtr);
                if (LONG_SEEK(file, storedSkips, SEEK_CUR) != 0)
                    EXM_THROW(92, "Sparse skip error ; try --no-sparse");
                if (fwrite(restPtr, 1, restSize, file) != restSize)
                    EXM_THROW(95, "Write error : cannot write end of decoded block : %s",
                        strerror(errno));
                storedSkips = 0;
    }   }   }

    return storedSkips;
}

static void
FIO_fwriteSparseEnd(const FIO_prefs_t* const prefs, FILE* file, unsigned storedSkips)
{
    if (prefs->testMode) assert(storedSkips == 0);
    if (storedSkips>0) {
        assert(prefs->sparseFileSupport > 0);  /* storedSkips>0 implies sparse support is enabled */
        (void)prefs;   /* assert can be disabled, in which case prefs becomes unused */
        if (LONG_SEEK(file, storedSkips-1, SEEK_CUR) != 0)
            EXM_THROW(69, "Final skip error (sparse file support)");
        /* last zero must be explicitly written,
         * so that skipped ones get implicitly translated as zero by FS */
        {   const char lastZeroByte[1] = { 0 };
            if (fwrite(lastZeroByte, 1, 1, file) != 1)
                EXM_THROW(69, "Write error : cannot write last zero : %s", strerror(errno));
    }   }
}


/** FIO_passThrough() : just copy input into output, for compatibility with gzip -df mode
    @return : 0 (no error) */
static int FIO_passThrough(const FIO_prefs_t* const prefs,
                           FILE* foutput, FILE* finput,
                           void* buffer, size_t bufferSize,
                           size_t alreadyLoaded)
{
    size_t const blockSize = MIN(64 KB, bufferSize);
    size_t readFromInput;
    unsigned storedSkips = 0;

    /* assumption : ress->srcBufferLoaded bytes already loaded and stored within buffer */
    {   size_t const sizeCheck = fwrite(buffer, 1, alreadyLoaded, foutput);
        if (sizeCheck != alreadyLoaded) {
            DISPLAYLEVEL(1, "Pass-through write error : %s\n", strerror(errno));
            return 1;
    }   }

    do {
        readFromInput = fread(buffer, 1, blockSize, finput);
        storedSkips = FIO_fwriteSparse(foutput, buffer, readFromInput, prefs, storedSkips);
    } while (readFromInput == blockSize);
    if (ferror(finput)) {
        DISPLAYLEVEL(1, "Pass-through read error : %s\n", strerror(errno));
        return 1;
    }
    assert(feof(finput));

    FIO_fwriteSparseEnd(prefs, foutput, storedSkips);
    return 0;
}

/* FIO_zstdErrorHelp() :
 * detailed error message when requested window size is too large */
static void
FIO_zstdErrorHelp(const FIO_prefs_t* const prefs,
                  const dRess_t* ress,
                  size_t err, const char* srcFileName)
{
    ZSTD_frameHeader header;

    /* Help message only for one specific error */
    if (ZSTD_getErrorCode(err) != ZSTD_error_frameParameter_windowTooLarge)
        return;

    /* Try to decode the frame header */
    err = ZSTD_getFrameHeader(&header, ress->srcBuffer, ress->srcBufferLoaded);
    if (err == 0) {
        unsigned long long const windowSize = header.windowSize;
        unsigned const windowLog = FIO_highbit64(windowSize) + ((windowSize & (windowSize - 1)) != 0);
        assert(prefs->memLimit > 0);
        DISPLAYLEVEL(1, "%s : Window size larger than maximum : %llu > %u \n",
                        srcFileName, windowSize, prefs->memLimit);
        if (windowLog <= ZSTD_WINDOWLOG_MAX) {
            unsigned const windowMB = (unsigned)((windowSize >> 20) + ((windowSize & ((1 MB) - 1)) != 0));
            assert(windowSize < (U64)(1ULL << 52));   /* ensure now overflow for windowMB */
            DISPLAYLEVEL(1, "%s : Use --long=%u or --memory=%uMB \n",
                            srcFileName, windowLog, windowMB);
            return;
    }   }
    DISPLAYLEVEL(1, "%s : Window log larger than ZSTD_WINDOWLOG_MAX=%u; not supported \n",
                    srcFileName, ZSTD_WINDOWLOG_MAX);
}

/** FIO_decompressFrame() :
 *  @return : size of decoded zstd frame, or an error code
 */
#define FIO_ERROR_FRAME_DECODING   ((unsigned long long)(-2))
static unsigned long long
FIO_decompressZstdFrame(dRess_t* ress, FILE* finput,
                        const FIO_prefs_t* const prefs,
                        const char* srcFileName,
                        U64 alreadyDecoded)  /* for multi-frames streams */
{
    U64 frameSize = 0;
    U32 storedSkips = 0;

    /* display last 20 characters only */
    {   size_t const srcFileLength = strlen(srcFileName);
        if (srcFileLength>20) srcFileName += srcFileLength-20;
    }

    ZSTD_resetDStream(ress->dctx);

    /* Header loading : ensures ZSTD_getFrameHeader() will succeed */
    {   size_t const toDecode = ZSTD_FRAMEHEADERSIZE_MAX;
        if (ress->srcBufferLoaded < toDecode) {
            size_t const toRead = toDecode - ress->srcBufferLoaded;
            void* const startPosition = (char*)ress->srcBuffer + ress->srcBufferLoaded;
            ress->srcBufferLoaded += fread(startPosition, 1, toRead, finput);
    }   }

    /* Main decompression Loop */
    while (1) {
        ZSTD_inBuffer  inBuff = { ress->srcBuffer, ress->srcBufferLoaded, 0 };
        ZSTD_outBuffer outBuff= { ress->dstBuffer, ress->dstBufferSize, 0 };
        size_t const readSizeHint = ZSTD_decompressStream(ress->dctx, &outBuff, &inBuff);
        if (ZSTD_isError(readSizeHint)) {
            DISPLAYLEVEL(1, "%s : Decoding error (36) : %s \n",
                            srcFileName, ZSTD_getErrorName(readSizeHint));
            FIO_zstdErrorHelp(prefs, ress, readSizeHint, srcFileName);
            return FIO_ERROR_FRAME_DECODING;
        }

        /* Write block */
        storedSkips = FIO_fwriteSparse(ress->dstFile, ress->dstBuffer, outBuff.pos, prefs, storedSkips);
        frameSize += outBuff.pos;
        if (prefs->nbFiles > 1) {
            DISPLAYUPDATE(2, "\rDecompressing %u/%u files. Current source: %-20.20s : %u MB...    ",
                          prefs->currFileIdx+1, prefs->nbFiles, srcFileName, (unsigned)((alreadyDecoded+frameSize)>>20) );
        } else {
            DISPLAYUPDATE(2, "\r%-20.20s : %u MB...     ",
                            srcFileName, (unsigned)((alreadyDecoded+frameSize)>>20) );
        }

        if (inBuff.pos > 0) {
            memmove(ress->srcBuffer, (char*)ress->srcBuffer + inBuff.pos, inBuff.size - inBuff.pos);
            ress->srcBufferLoaded -= inBuff.pos;
        }

        if (readSizeHint == 0) break;   /* end of frame */

        /* Fill input buffer */
        {   size_t const toDecode = MIN(readSizeHint, ress->srcBufferSize);  /* support large skippable frames */
            if (ress->srcBufferLoaded < toDecode) {
                size_t const toRead = toDecode - ress->srcBufferLoaded;   /* > 0 */
                void* const startPosition = (char*)ress->srcBuffer + ress->srcBufferLoaded;
                size_t const readSize = fread(startPosition, 1, toRead, finput);
                if (readSize==0) {
                    DISPLAYLEVEL(1, "%s : Read error (39) : premature end \n",
                                    srcFileName);
                    return FIO_ERROR_FRAME_DECODING;
                }
                ress->srcBufferLoaded += readSize;
    }   }   }

    FIO_fwriteSparseEnd(prefs, ress->dstFile, storedSkips);

    return frameSize;
}


#ifdef ZSTD_GZDECOMPRESS
static unsigned long long
FIO_decompressGzFrame(dRess_t* ress, FILE* srcFile,
                      const FIO_prefs_t* const prefs,
                      const char* srcFileName)
{
    unsigned long long outFileSize = 0;
    z_stream strm;
    int flush = Z_NO_FLUSH;
    int decodingError = 0;
    unsigned storedSkips = 0;

    strm.zalloc = Z_NULL;
    strm.zfree = Z_NULL;
    strm.opaque = Z_NULL;
    strm.next_in = 0;
    strm.avail_in = 0;
    /* see http://www.zlib.net/manual.html */
    if (inflateInit2(&strm, 15 /* maxWindowLogSize */ + 16 /* gzip only */) != Z_OK)
        return FIO_ERROR_FRAME_DECODING;

    strm.next_out = (Bytef*)ress->dstBuffer;
    strm.avail_out = (uInt)ress->dstBufferSize;
    strm.avail_in = (uInt)ress->srcBufferLoaded;
    strm.next_in = (z_const unsigned char*)ress->srcBuffer;

    for ( ; ; ) {
        int ret;
        if (strm.avail_in == 0) {
            ress->srcBufferLoaded = fread(ress->srcBuffer, 1, ress->srcBufferSize, srcFile);
            if (ress->srcBufferLoaded == 0) flush = Z_FINISH;
            strm.next_in = (z_const unsigned char*)ress->srcBuffer;
            strm.avail_in = (uInt)ress->srcBufferLoaded;
        }
        ret = inflate(&strm, flush);
        if (ret == Z_BUF_ERROR) {
            DISPLAYLEVEL(1, "zstd: %s: premature gz end \n", srcFileName);
            decodingError = 1; break;
        }
        if (ret != Z_OK && ret != Z_STREAM_END) {
            DISPLAYLEVEL(1, "zstd: %s: inflate error %d \n", srcFileName, ret);
            decodingError = 1; break;
        }
        {   size_t const decompBytes = ress->dstBufferSize - strm.avail_out;
            if (decompBytes) {
                storedSkips = FIO_fwriteSparse(ress->dstFile, ress->dstBuffer, decompBytes, prefs, storedSkips);
                outFileSize += decompBytes;
                strm.next_out = (Bytef*)ress->dstBuffer;
                strm.avail_out = (uInt)ress->dstBufferSize;
            }
        }
        if (ret == Z_STREAM_END) break;
    }

    if (strm.avail_in > 0)
        memmove(ress->srcBuffer, strm.next_in, strm.avail_in);
    ress->srcBufferLoaded = strm.avail_in;
    if ( (inflateEnd(&strm) != Z_OK)  /* release resources ; error detected */
      && (decodingError==0) ) {
        DISPLAYLEVEL(1, "zstd: %s: inflateEnd error \n", srcFileName);
        decodingError = 1;
    }
    FIO_fwriteSparseEnd(prefs, ress->dstFile, storedSkips);
    return decodingError ? FIO_ERROR_FRAME_DECODING : outFileSize;
}
#endif


#ifdef ZSTD_LZMADECOMPRESS
static unsigned long long
FIO_decompressLzmaFrame(dRess_t* ress, FILE* srcFile,
                        const FIO_prefs_t* const prefs,
                        const char* srcFileName, int plain_lzma)
{
    unsigned long long outFileSize = 0;
    lzma_stream strm = LZMA_STREAM_INIT;
    lzma_action action = LZMA_RUN;
    lzma_ret initRet;
    int decodingError = 0;
    unsigned storedSkips = 0;

    strm.next_in = 0;
    strm.avail_in = 0;
    if (plain_lzma) {
        initRet = lzma_alone_decoder(&strm, UINT64_MAX); /* LZMA */
    } else {
        initRet = lzma_stream_decoder(&strm, UINT64_MAX, 0); /* XZ */
    }

    if (initRet != LZMA_OK) {
        DISPLAYLEVEL(1, "zstd: %s: %s error %d \n",
                        plain_lzma ? "lzma_alone_decoder" : "lzma_stream_decoder",
                        srcFileName, initRet);
        return FIO_ERROR_FRAME_DECODING;
    }

    strm.next_out = (BYTE*)ress->dstBuffer;
    strm.avail_out = ress->dstBufferSize;
    strm.next_in = (BYTE const*)ress->srcBuffer;
    strm.avail_in = ress->srcBufferLoaded;

    for ( ; ; ) {
        lzma_ret ret;
        if (strm.avail_in == 0) {
            ress->srcBufferLoaded = fread(ress->srcBuffer, 1, ress->srcBufferSize, srcFile);
            if (ress->srcBufferLoaded == 0) action = LZMA_FINISH;
            strm.next_in = (BYTE const*)ress->srcBuffer;
            strm.avail_in = ress->srcBufferLoaded;
        }
        ret = lzma_code(&strm, action);

        if (ret == LZMA_BUF_ERROR) {
            DISPLAYLEVEL(1, "zstd: %s: premature lzma end \n", srcFileName);
            decodingError = 1; break;
        }
        if (ret != LZMA_OK && ret != LZMA_STREAM_END) {
            DISPLAYLEVEL(1, "zstd: %s: lzma_code decoding error %d \n",
                            srcFileName, ret);
            decodingError = 1; break;
        }
        {   size_t const decompBytes = ress->dstBufferSize - strm.avail_out;
            if (decompBytes) {
                storedSkips = FIO_fwriteSparse(ress->dstFile, ress->dstBuffer, decompBytes, prefs, storedSkips);
                outFileSize += decompBytes;
                strm.next_out = (BYTE*)ress->dstBuffer;
                strm.avail_out = ress->dstBufferSize;
        }   }
        if (ret == LZMA_STREAM_END) break;
    }

    if (strm.avail_in > 0)
        memmove(ress->srcBuffer, strm.next_in, strm.avail_in);
    ress->srcBufferLoaded = strm.avail_in;
    lzma_end(&strm);
    FIO_fwriteSparseEnd(prefs, ress->dstFile, storedSkips);
    return decodingError ? FIO_ERROR_FRAME_DECODING : outFileSize;
}
#endif

#ifdef ZSTD_LZ4DECOMPRESS
static unsigned long long
FIO_decompressLz4Frame(dRess_t* ress, FILE* srcFile,
                       const FIO_prefs_t* const prefs,
                       const char* srcFileName)
{
    unsigned long long filesize = 0;
    LZ4F_errorCode_t nextToLoad;
    LZ4F_decompressionContext_t dCtx;
    LZ4F_errorCode_t const errorCode = LZ4F_createDecompressionContext(&dCtx, LZ4F_VERSION);
    int decodingError = 0;
    unsigned storedSkips = 0;

    if (LZ4F_isError(errorCode)) {
        DISPLAYLEVEL(1, "zstd: failed to create lz4 decompression context \n");
        return FIO_ERROR_FRAME_DECODING;
    }

    /* Init feed with magic number (already consumed from FILE* sFile) */
    {   size_t inSize = 4;
        size_t outSize= 0;
        MEM_writeLE32(ress->srcBuffer, LZ4_MAGICNUMBER);
        nextToLoad = LZ4F_decompress(dCtx, ress->dstBuffer, &outSize, ress->srcBuffer, &inSize, NULL);
        if (LZ4F_isError(nextToLoad)) {
            DISPLAYLEVEL(1, "zstd: %s: lz4 header error : %s \n",
                            srcFileName, LZ4F_getErrorName(nextToLoad));
            LZ4F_freeDecompressionContext(dCtx);
            return FIO_ERROR_FRAME_DECODING;
    }   }

    /* Main Loop */
    for (;nextToLoad;) {
        size_t readSize;
        size_t pos = 0;
        size_t decodedBytes = ress->dstBufferSize;

        /* Read input */
        if (nextToLoad > ress->srcBufferSize) nextToLoad = ress->srcBufferSize;
        readSize = fread(ress->srcBuffer, 1, nextToLoad, srcFile);
        if (!readSize) break;   /* reached end of file or stream */

        while ((pos < readSize) || (decodedBytes == ress->dstBufferSize)) {  /* still to read, or still to flush */
            /* Decode Input (at least partially) */
            size_t remaining = readSize - pos;
            decodedBytes = ress->dstBufferSize;
            nextToLoad = LZ4F_decompress(dCtx, ress->dstBuffer, &decodedBytes, (char*)(ress->srcBuffer)+pos, &remaining, NULL);
            if (LZ4F_isError(nextToLoad)) {
                DISPLAYLEVEL(1, "zstd: %s: lz4 decompression error : %s \n",
                                srcFileName, LZ4F_getErrorName(nextToLoad));
                decodingError = 1; nextToLoad = 0; break;
            }
            pos += remaining;

            /* Write Block */
            if (decodedBytes) {
                storedSkips = FIO_fwriteSparse(ress->dstFile, ress->dstBuffer, decodedBytes, prefs, storedSkips);
                filesize += decodedBytes;
                DISPLAYUPDATE(2, "\rDecompressed : %u MB  ", (unsigned)(filesize>>20));
            }

            if (!nextToLoad) break;
        }
    }
    /* can be out because readSize == 0, which could be an fread() error */
    if (ferror(srcFile)) {
        DISPLAYLEVEL(1, "zstd: %s: read error \n", srcFileName);
        decodingError=1;
    }

    if (nextToLoad!=0) {
        DISPLAYLEVEL(1, "zstd: %s: unfinished lz4 stream \n", srcFileName);
        decodingError=1;
    }

    LZ4F_freeDecompressionContext(dCtx);
    ress->srcBufferLoaded = 0; /* LZ4F will reach exact frame boundary */
    FIO_fwriteSparseEnd(prefs, ress->dstFile, storedSkips);

    return decodingError ? FIO_ERROR_FRAME_DECODING : filesize;
}
#endif



/** FIO_decompressFrames() :
 *  Find and decode frames inside srcFile
 *  srcFile presumed opened and valid
 * @return : 0 : OK
 *           1 : error
 */
static int FIO_decompressFrames(dRess_t ress, FILE* srcFile,
                          const FIO_prefs_t* const prefs,
                          const char* dstFileName, const char* srcFileName)
{
    unsigned readSomething = 0;
    unsigned long long filesize = 0;
    assert(srcFile != NULL);

    /* for each frame */
    for ( ; ; ) {
        /* check magic number -> version */
        size_t const toRead = 4;
        const BYTE* const buf = (const BYTE*)ress.srcBuffer;
        if (ress.srcBufferLoaded < toRead)  /* load up to 4 bytes for header */
            ress.srcBufferLoaded += fread((char*)ress.srcBuffer + ress.srcBufferLoaded,
                                          (size_t)1, toRead - ress.srcBufferLoaded, srcFile);
        if (ress.srcBufferLoaded==0) {
            if (readSomething==0) {  /* srcFile is empty (which is invalid) */
                DISPLAYLEVEL(1, "zstd: %s: unexpected end of file \n", srcFileName);
                return 1;
            }  /* else, just reached frame boundary */
            break;   /* no more input */
        }
        readSomething = 1;   /* there is at least 1 byte in srcFile */
        if (ress.srcBufferLoaded < toRead) {
            DISPLAYLEVEL(1, "zstd: %s: unknown header \n", srcFileName);
            return 1;
        }
        if (ZSTD_isFrame(buf, ress.srcBufferLoaded)) {
            unsigned long long const frameSize = FIO_decompressZstdFrame(&ress, srcFile, prefs, srcFileName, filesize);
            if (frameSize == FIO_ERROR_FRAME_DECODING) return 1;
            filesize += frameSize;
        } else if (buf[0] == 31 && buf[1] == 139) { /* gz magic number */
#ifdef ZSTD_GZDECOMPRESS
            unsigned long long const frameSize = FIO_decompressGzFrame(&ress, srcFile, prefs, srcFileName);
            if (frameSize == FIO_ERROR_FRAME_DECODING) return 1;
            filesize += frameSize;
#else
            DISPLAYLEVEL(1, "zstd: %s: gzip file cannot be uncompressed (zstd compiled without HAVE_ZLIB) -- ignored \n", srcFileName);
            return 1;
#endif
        } else if ((buf[0] == 0xFD && buf[1] == 0x37)  /* xz magic number */
                || (buf[0] == 0x5D && buf[1] == 0x00)) { /* lzma header (no magic number) */
#ifdef ZSTD_LZMADECOMPRESS
            unsigned long long const frameSize = FIO_decompressLzmaFrame(&ress, srcFile, prefs, srcFileName, buf[0] != 0xFD);
            if (frameSize == FIO_ERROR_FRAME_DECODING) return 1;
            filesize += frameSize;
#else
            DISPLAYLEVEL(1, "zstd: %s: xz/lzma file cannot be uncompressed (zstd compiled without HAVE_LZMA) -- ignored \n", srcFileName);
            return 1;
#endif
        } else if (MEM_readLE32(buf) == LZ4_MAGICNUMBER) {
#ifdef ZSTD_LZ4DECOMPRESS
            unsigned long long const frameSize = FIO_decompressLz4Frame(&ress, srcFile, prefs, srcFileName);
            if (frameSize == FIO_ERROR_FRAME_DECODING) return 1;
            filesize += frameSize;
#else
            DISPLAYLEVEL(1, "zstd: %s: lz4 file cannot be uncompressed (zstd compiled without HAVE_LZ4) -- ignored \n", srcFileName);
            return 1;
#endif
        } else if ((prefs->overwrite) && !strcmp (dstFileName, stdoutmark)) {  /* pass-through mode */
            return FIO_passThrough(prefs,
                                   ress.dstFile, srcFile,
                                   ress.srcBuffer, ress.srcBufferSize,
                                   ress.srcBufferLoaded);
        } else {
            DISPLAYLEVEL(1, "zstd: %s: unsupported format \n", srcFileName);
            return 1;
    }   }  /* for each frame */

    /* Final Status */
    DISPLAYLEVEL(2, "\r%79s\r", "");
    /* No status message in pipe mode (stdin - stdout) or multi-files mode */
    if (g_display_prefs.displayLevel > 2 || (g_display_prefs.displayLevel == 2 && prefs->nbFiles <= 1)) {
            DISPLAYLEVEL(2, "%-20s: %llu bytes \n", srcFileName, filesize);
    }

    return 0;
}

/** FIO_decompressDstFile() :
    open `dstFileName`,
    or path-through if ress.dstFile is already != 0,
    then start decompression process (FIO_decompressFrames()).
    @return : 0 : OK
              1 : operation aborted
*/
static int FIO_decompressDstFile(FIO_prefs_t* const prefs,
                                 dRess_t ress, FILE* srcFile,
                                 const char* dstFileName, const char* srcFileName)
{
    int result;
    stat_t statbuf;
    int transfer_permissions = 0;
    int releaseDstFile = 0;

    if ((ress.dstFile == NULL) && (prefs->testMode==0)) {
        releaseDstFile = 1;

        ress.dstFile = FIO_openDstFile(prefs, srcFileName, dstFileName);
        if (ress.dstFile==NULL) return 1;

        /* Must only be added after FIO_openDstFile() succeeds.
         * Otherwise we may delete the destination file if it already exists,
         * and the user presses Ctrl-C when asked if they wish to overwrite.
         */
        addHandler(dstFileName);

        if ( strcmp(srcFileName, stdinmark)   /* special case : don't transfer permissions from stdin */
          && UTIL_stat(srcFileName, &statbuf)
          && UTIL_isRegularFileStat(&statbuf) )
            transfer_permissions = 1;
    }

    result = FIO_decompressFrames(ress, srcFile, prefs, dstFileName, srcFileName);

    if (releaseDstFile) {
        FILE* const dstFile = ress.dstFile;
        clearHandler();
        ress.dstFile = NULL;
        if (fclose(dstFile)) {
            DISPLAYLEVEL(1, "zstd: %s: %s \n", dstFileName, strerror(errno));
            result = 1;
        }

        if ( (result != 0)  /* operation failure */
          && strcmp(dstFileName, stdoutmark)  /* special case : don't remove() stdout */
          ) {
            FIO_removeFile(dstFileName);  /* remove decompression artefact; note: don't do anything special if remove() fails */
        } else if ( transfer_permissions /* file permissions correctly extracted from src */ ) {
            UTIL_setFileStat(dstFileName, &statbuf);  /* transfer file permissions from src into dst */
        }
    }

    return result;
}


/** FIO_decompressSrcFile() :
    Open `srcFileName`, transfer control to decompressDstFile()
    @return : 0 : OK
              1 : error
*/
static int FIO_decompressSrcFile(FIO_prefs_t* const prefs, dRess_t ress, const char* dstFileName, const char* srcFileName)
{
    FILE* srcFile;
    int result;

    if (UTIL_isDirectory(srcFileName)) {
        DISPLAYLEVEL(1, "zstd: %s is a directory -- ignored \n", srcFileName);
        return 1;
    }

    srcFile = FIO_openSrcFile(srcFileName);
    if (srcFile==NULL) return 1;
    ress.srcBufferLoaded = 0;

    result = FIO_decompressDstFile(prefs, ress, srcFile, dstFileName, srcFileName);

    /* Close file */
    if (fclose(srcFile)) {
        DISPLAYLEVEL(1, "zstd: %s: %s \n", srcFileName, strerror(errno));  /* error should not happen */
        return 1;
    }
    if ( prefs->removeSrcFile  /* --rm */
      && (result==0)      /* decompression successful */
      && strcmp(srcFileName, stdinmark) ) /* not stdin */ {
        /* We must clear the handler, since after this point calling it would
         * delete both the source and destination files.
         */
        clearHandler();
        if (FIO_removeFile(srcFileName)) {
            /* failed to remove src file */
            DISPLAYLEVEL(1, "zstd: %s: %s \n", srcFileName, strerror(errno));
            return 1;
    }   }
    return result;
}



int FIO_decompressFilename(FIO_prefs_t* const prefs,
                           const char* dstFileName, const char* srcFileName,
                           const char* dictFileName)
{
    dRess_t const ress = FIO_createDResources(prefs, dictFileName);

    int const decodingError = FIO_decompressSrcFile(prefs, ress, dstFileName, srcFileName);

    FIO_freeDResources(ress);
    return decodingError;
}

static const char *suffixList[] = {
    ZSTD_EXTENSION,
    TZSTD_EXTENSION,
#ifdef ZSTD_GZDECOMPRESS
    GZ_EXTENSION,
    TGZ_EXTENSION,
#endif
#ifdef ZSTD_LZMADECOMPRESS
    LZMA_EXTENSION,
    XZ_EXTENSION,
    TXZ_EXTENSION,
#endif
#ifdef ZSTD_LZ4DECOMPRESS
    LZ4_EXTENSION,
    TLZ4_EXTENSION,
#endif
    NULL
};

static const char *suffixListStr =
    ZSTD_EXTENSION "/" TZSTD_EXTENSION
#ifdef ZSTD_GZDECOMPRESS
    "/" GZ_EXTENSION "/" TGZ_EXTENSION
#endif
#ifdef ZSTD_LZMADECOMPRESS
    "/" LZMA_EXTENSION "/" XZ_EXTENSION "/" TXZ_EXTENSION
#endif
#ifdef ZSTD_LZ4DECOMPRESS
    "/" LZ4_EXTENSION "/" TLZ4_EXTENSION
#endif
;

/* FIO_determineDstName() :
 * create a destination filename from a srcFileName.
 * @return a pointer to it.
 * @return == NULL if there is an error */
static const char*
FIO_determineDstName(const char* srcFileName, const char* outDirName)
{
    static size_t dfnbCapacity = 0;
    static char* dstFileNameBuffer = NULL;   /* using static allocation : this function cannot be multi-threaded */
    size_t dstFileNameEndPos;
    char* outDirFilename = NULL;
    const char* dstSuffix = "";
    size_t dstSuffixLen = 0;

    size_t sfnSize = strlen(srcFileName);

    size_t srcSuffixLen;
    const char* const srcSuffix = strrchr(srcFileName, '.');
    if (srcSuffix == NULL) {
        DISPLAYLEVEL(1,
            "zstd: %s: unknown suffix (%s expected). "
            "Can't derive the output file name. "
            "Specify it with -o dstFileName. Ignoring.\n",
            srcFileName, suffixListStr);
        return NULL;
    }
    srcSuffixLen = strlen(srcSuffix);

    {
        const char** matchedSuffixPtr;
        for (matchedSuffixPtr = suffixList; *matchedSuffixPtr != NULL; matchedSuffixPtr++) {
            if (!strcmp(*matchedSuffixPtr, srcSuffix)) {
                break;
            }
        }

        /* check suffix is authorized */
        if (sfnSize <= srcSuffixLen || *matchedSuffixPtr == NULL) {
            DISPLAYLEVEL(1,
                "zstd: %s: unknown suffix (%s expected). "
                "Can't derive the output file name. "
                "Specify it with -o dstFileName. Ignoring.\n",
                srcFileName, suffixListStr);
            return NULL;
        }

        if ((*matchedSuffixPtr)[1] == 't') {
            dstSuffix = ".tar";
            dstSuffixLen = strlen(dstSuffix);
        }
    }

    if (outDirName) {
        outDirFilename = FIO_createFilename_fromOutDir(srcFileName, outDirName, 0);
        sfnSize = strlen(outDirFilename);
        assert(outDirFilename != NULL);
    }

    if (dfnbCapacity+srcSuffixLen <= sfnSize+1+dstSuffixLen) {
        /* allocate enough space to write dstFilename into it */
        free(dstFileNameBuffer);
        dfnbCapacity = sfnSize + 20;
        dstFileNameBuffer = (char*)malloc(dfnbCapacity);
        if (dstFileNameBuffer==NULL)
            EXM_THROW(74, "%s : not enough memory for dstFileName",
                      strerror(errno));
    }

    /* return dst name == src name truncated from suffix */
    assert(dstFileNameBuffer != NULL);
    dstFileNameEndPos = sfnSize - srcSuffixLen;
    if (outDirFilename) {
        memcpy(dstFileNameBuffer, outDirFilename, dstFileNameEndPos);
        free(outDirFilename);
    } else {
        memcpy(dstFileNameBuffer, srcFileName, dstFileNameEndPos);
    }

    /* The short tar extensions tzst, tgz, txz and tlz4 files should have "tar"
     * extension on decompression. Also writes terminating null. */
    strcpy(dstFileNameBuffer + dstFileNameEndPos, dstSuffix);
    return dstFileNameBuffer;

    /* note : dstFileNameBuffer memory is not going to be free */
}

int
FIO_decompressMultipleFilenames(FIO_prefs_t* const prefs,
                                const char** srcNamesTable,
                                const char* outMirroredRootDirName,
                                const char* outDirName, const char* outFileName,
                                const char* dictFileName)
{
    int error = 0;
    dRess_t ress = FIO_createDResources(prefs, dictFileName);

    if (outFileName) {
        if (!prefs->testMode) {
            ress.dstFile = FIO_openDstFile(prefs, NULL, outFileName);
            if (ress.dstFile == 0) EXM_THROW(19, "cannot open %s", outFileName);
        }
        for (; prefs->currFileIdx < prefs->nbFiles; prefs->currFileIdx++) {
            error |= FIO_decompressSrcFile(prefs, ress, outFileName, srcNamesTable[prefs->currFileIdx]);
        }
        if ((!prefs->testMode) && (fclose(ress.dstFile)))
            EXM_THROW(72, "Write error : %s : cannot properly close output file",
                        strerror(errno));
    } else {
        if (outMirroredRootDirName)
            UTIL_mirrorSourceFilesDirectories(srcNamesTable, prefs->nbFiles, outMirroredRootDirName);

        for (; prefs->currFileIdx < prefs->nbFiles; prefs->currFileIdx++) {   /* create dstFileName */
            const char* const srcFileName = srcNamesTable[prefs->currFileIdx];
            const char* dstFileName = NULL;
            if (outMirroredRootDirName) {
                char* validMirroredDirName = UTIL_createMirroredDestDirName(srcFileName, outMirroredRootDirName);
                if (validMirroredDirName) {
                    dstFileName = FIO_determineDstName(srcFileName, validMirroredDirName);
                    free(validMirroredDirName);
                } else {
                    DISPLAYLEVEL(2, "zstd: --output-dir-mirror cannot decompress '%s' into '%s'\n", srcFileName, outMirroredRootDirName);
                }
            } else {
                dstFileName = FIO_determineDstName(srcFileName, outDirName);
            }
            if (dstFileName == NULL) { error=1; continue; }
            error |= FIO_decompressSrcFile(prefs, ress, dstFileName, srcFileName);
        }
        if (outDirName)
            FIO_checkFilenameCollisions(srcNamesTable , prefs->nbFiles);
    }

    FIO_freeDResources(ress);
    return error;
}

/* **************************************************************************
 *  .zst file info (--list command)
 ***************************************************************************/

typedef struct {
    U64 decompressedSize;
    U64 compressedSize;
    U64 windowSize;
    int numActualFrames;
    int numSkippableFrames;
    int decompUnavailable;
    int usesCheck;
    U32 nbFiles;
} fileInfo_t;

typedef enum {
  info_success=0,
  info_frame_error=1,
  info_not_zstd=2,
  info_file_error=3,
  info_truncated_input=4,
} InfoError;

#define ERROR_IF(c,n,...) {             \
    if (c) {                           \
        DISPLAYLEVEL(1, __VA_ARGS__);  \
        DISPLAYLEVEL(1, " \n");        \
        return n;                      \
    }                                  \
}

static InfoError
FIO_analyzeFrames(fileInfo_t* info, FILE* const srcFile)
{
    /* begin analyzing frame */
    for ( ; ; ) {
        BYTE headerBuffer[ZSTD_FRAMEHEADERSIZE_MAX];
        size_t const numBytesRead = fread(headerBuffer, 1, sizeof(headerBuffer), srcFile);
        if (numBytesRead < ZSTD_FRAMEHEADERSIZE_MIN(ZSTD_f_zstd1)) {
            if ( feof(srcFile)
              && (numBytesRead == 0)
              && (info->compressedSize > 0)
              && (info->compressedSize != UTIL_FILESIZE_UNKNOWN) ) {
                unsigned long long file_position = (unsigned long long) LONG_TELL(srcFile);
                unsigned long long file_size = (unsigned long long) info->compressedSize;
                ERROR_IF(file_position != file_size, info_truncated_input,
                  "Error: seeked to position %llu, which is beyond file size of %llu\n",
                  file_position,
                  file_size);
                break;  /* correct end of file => success */
            }
            ERROR_IF(feof(srcFile), info_not_zstd, "Error: reached end of file with incomplete frame");
            ERROR_IF(1, info_frame_error, "Error: did not reach end of file but ran out of frames");
        }
        {   U32 const magicNumber = MEM_readLE32(headerBuffer);
            /* Zstandard frame */
            if (magicNumber == ZSTD_MAGICNUMBER) {
                ZSTD_frameHeader header;
                U64 const frameContentSize = ZSTD_getFrameContentSize(headerBuffer, numBytesRead);
                if ( frameContentSize == ZSTD_CONTENTSIZE_ERROR
                  || frameContentSize == ZSTD_CONTENTSIZE_UNKNOWN ) {
                    info->decompUnavailable = 1;
                } else {
                    info->decompressedSize += frameContentSize;
                }
                ERROR_IF(ZSTD_getFrameHeader(&header, headerBuffer, numBytesRead) != 0,
                        info_frame_error, "Error: could not decode frame header");
                info->windowSize = header.windowSize;
                /* move to the end of the frame header */
                {   size_t const headerSize = ZSTD_frameHeaderSize(headerBuffer, numBytesRead);
                    ERROR_IF(ZSTD_isError(headerSize), info_frame_error, "Error: could not determine frame header size");
                    ERROR_IF(fseek(srcFile, ((long)headerSize)-((long)numBytesRead), SEEK_CUR) != 0,
                            info_frame_error, "Error: could not move to end of frame header");
                }

                /* skip all blocks in the frame */
                {   int lastBlock = 0;
                    do {
                        BYTE blockHeaderBuffer[3];
                        ERROR_IF(fread(blockHeaderBuffer, 1, 3, srcFile) != 3,
                                info_frame_error, "Error while reading block header");
                        {   U32 const blockHeader = MEM_readLE24(blockHeaderBuffer);
                            U32 const blockTypeID = (blockHeader >> 1) & 3;
                            U32 const isRLE = (blockTypeID == 1);
                            U32 const isWrongBlock = (blockTypeID == 3);
                            long const blockSize = isRLE ? 1 : (long)(blockHeader >> 3);
                            ERROR_IF(isWrongBlock, info_frame_error, "Error: unsupported block type");
                            lastBlock = blockHeader & 1;
                            ERROR_IF(fseek(srcFile, blockSize, SEEK_CUR) != 0,
                                    info_frame_error, "Error: could not skip to end of block");
                        }
                    } while (lastBlock != 1);
                }

                /* check if checksum is used */
                {   BYTE const frameHeaderDescriptor = headerBuffer[4];
                    int const contentChecksumFlag = (frameHeaderDescriptor & (1 << 2)) >> 2;
                    if (contentChecksumFlag) {
                        info->usesCheck = 1;
                        ERROR_IF(fseek(srcFile, 4, SEEK_CUR) != 0,
                                info_frame_error, "Error: could not skip past checksum");
                }   }
                info->numActualFrames++;
            }
            /* Skippable frame */
            else if ((magicNumber & ZSTD_MAGIC_SKIPPABLE_MASK) == ZSTD_MAGIC_SKIPPABLE_START) {
                U32 const frameSize = MEM_readLE32(headerBuffer + 4);
                long const seek = (long)(8 + frameSize - numBytesRead);
                ERROR_IF(LONG_SEEK(srcFile, seek, SEEK_CUR) != 0,
                        info_frame_error, "Error: could not find end of skippable frame");
                info->numSkippableFrames++;
            }
            /* unknown content */
            else {
                return info_not_zstd;
            }
        }  /* magic number analysis */
    }  /* end analyzing frames */
    return info_success;
}


static InfoError
getFileInfo_fileConfirmed(fileInfo_t* info, const char* inFileName)
{
    InfoError status;
    FILE* const srcFile = FIO_openSrcFile(inFileName);
    ERROR_IF(srcFile == NULL, info_file_error, "Error: could not open source file %s", inFileName);

    info->compressedSize = UTIL_getFileSize(inFileName);
    status = FIO_analyzeFrames(info, srcFile);

    fclose(srcFile);
    info->nbFiles = 1;
    return status;
}


/** getFileInfo() :
 *  Reads information from file, stores in *info
 * @return : InfoError status
 */
static InfoError
getFileInfo(fileInfo_t* info, const char* srcFileName)
{
    ERROR_IF(!UTIL_isRegularFile(srcFileName),
            info_file_error, "Error : %s is not a file", srcFileName);
    return getFileInfo_fileConfirmed(info, srcFileName);
}


static void
displayInfo(const char* inFileName, const fileInfo_t* info, int displayLevel)
{
    unsigned const unit = info->compressedSize < (1 MB) ? (1 KB) : (1 MB);
    const char* const unitStr = info->compressedSize < (1 MB) ? "KB" : "MB";
    double const windowSizeUnit = (double)info->windowSize / unit;
    double const compressedSizeUnit = (double)info->compressedSize / unit;
    double const decompressedSizeUnit = (double)info->decompressedSize / unit;
    double const ratio = (info->compressedSize == 0) ? 0 : ((double)info->decompressedSize)/info->compressedSize;
    const char* const checkString = (info->usesCheck ? "XXH64" : "None");
    if (displayLevel <= 2) {
        if (!info->decompUnavailable) {
            DISPLAYOUT("%6d  %5d  %7.2f %2s  %9.2f %2s  %5.3f  %5s  %s\n",
                    info->numSkippableFrames + info->numActualFrames,
                    info->numSkippableFrames,
                    compressedSizeUnit, unitStr, decompressedSizeUnit, unitStr,
                    ratio, checkString, inFileName);
        } else {
            DISPLAYOUT("%6d  %5d  %7.2f %2s                       %5s  %s\n",
                    info->numSkippableFrames + info->numActualFrames,
                    info->numSkippableFrames,
                    compressedSizeUnit, unitStr,
                    checkString, inFileName);
        }
    } else {
        DISPLAYOUT("%s \n", inFileName);
        DISPLAYOUT("# Zstandard Frames: %d\n", info->numActualFrames);
        if (info->numSkippableFrames)
            DISPLAYOUT("# Skippable Frames: %d\n", info->numSkippableFrames);
        DISPLAYOUT("Window Size: %.2f %2s (%llu B)\n",
                   windowSizeUnit, unitStr,
                   (unsigned long long)info->windowSize);
        DISPLAYOUT("Compressed Size: %.2f %2s (%llu B)\n",
                    compressedSizeUnit, unitStr,
                    (unsigned long long)info->compressedSize);
        if (!info->decompUnavailable) {
            DISPLAYOUT("Decompressed Size: %.2f %2s (%llu B)\n",
                    decompressedSizeUnit, unitStr,
                    (unsigned long long)info->decompressedSize);
            DISPLAYOUT("Ratio: %.4f\n", ratio);
        }
        DISPLAYOUT("Check: %s\n", checkString);
        DISPLAYOUT("\n");
    }
}

static fileInfo_t FIO_addFInfo(fileInfo_t fi1, fileInfo_t fi2)
{
    fileInfo_t total;
    memset(&total, 0, sizeof(total));
    total.numActualFrames = fi1.numActualFrames + fi2.numActualFrames;
    total.numSkippableFrames = fi1.numSkippableFrames + fi2.numSkippableFrames;
    total.compressedSize = fi1.compressedSize + fi2.compressedSize;
    total.decompressedSize = fi1.decompressedSize + fi2.decompressedSize;
    total.decompUnavailable = fi1.decompUnavailable | fi2.decompUnavailable;
    total.usesCheck = fi1.usesCheck & fi2.usesCheck;
    total.nbFiles = fi1.nbFiles + fi2.nbFiles;
    return total;
}

static int
FIO_listFile(fileInfo_t* total, const char* inFileName, int displayLevel)
{
    fileInfo_t info;
    memset(&info, 0, sizeof(info));
    {   InfoError const error = getFileInfo(&info, inFileName);
        switch (error) {
            case info_frame_error:
                /* display error, but provide output */
                DISPLAYLEVEL(1, "Error while parsing \"%s\" \n", inFileName);
                break;
            case info_not_zstd:
                DISPLAYOUT("File \"%s\" not compressed by zstd \n", inFileName);
                if (displayLevel > 2) DISPLAYOUT("\n");
                return 1;
            case info_file_error:
                /* error occurred while opening the file */
                if (displayLevel > 2) DISPLAYOUT("\n");
                return 1;
            case info_truncated_input:
                DISPLAYOUT("File \"%s\" is truncated \n", inFileName);
                if (displayLevel > 2) DISPLAYOUT("\n");
                return 1;
            case info_success:
            default:
                break;
        }

        displayInfo(inFileName, &info, displayLevel);
        *total = FIO_addFInfo(*total, info);
        assert(error == info_success || error == info_frame_error);
        return (int)error;
    }
}

int FIO_listMultipleFiles(unsigned numFiles, const char** filenameTable, int displayLevel)
{
    /* ensure no specified input is stdin (needs fseek() capability) */
    {   unsigned u;
        for (u=0; u<numFiles;u++) {
            ERROR_IF(!strcmp (filenameTable[u], stdinmark),
                    1, "zstd: --list does not support reading from standard input");
    }   }

    if (numFiles == 0) {
        if (!IS_CONSOLE(stdin)) {
            DISPLAYLEVEL(1, "zstd: --list does not support reading from standard input \n");
        }
        DISPLAYLEVEL(1, "No files given \n");
        return 1;
    }

    if (displayLevel <= 2) {
        DISPLAYOUT("Frames  Skips  Compressed  Uncompressed  Ratio  Check  Filename\n");
    }
    {   int error = 0;
        fileInfo_t total;
        memset(&total, 0, sizeof(total));
        total.usesCheck = 1;
        /* --list each file, and check for any error */
        {   unsigned u;
            for (u=0; u<numFiles;u++) {
                error |= FIO_listFile(&total, filenameTable[u], displayLevel);
        }   }
        if (numFiles > 1 && displayLevel <= 2) {   /* display total */
            unsigned const unit = total.compressedSize < (1 MB) ? (1 KB) : (1 MB);
            const char* const unitStr = total.compressedSize < (1 MB) ? "KB" : "MB";
            double const compressedSizeUnit = (double)total.compressedSize / unit;
            double const decompressedSizeUnit = (double)total.decompressedSize / unit;
            double const ratio = (total.compressedSize == 0) ? 0 : ((double)total.decompressedSize)/total.compressedSize;
            const char* const checkString = (total.usesCheck ? "XXH64" : "");
            DISPLAYOUT("----------------------------------------------------------------- \n");
            if (total.decompUnavailable) {
                DISPLAYOUT("%6d  %5d  %7.2f %2s                       %5s  %u files\n",
                        total.numSkippableFrames + total.numActualFrames,
                        total.numSkippableFrames,
                        compressedSizeUnit, unitStr,
                        checkString, (unsigned)total.nbFiles);
            } else {
                DISPLAYOUT("%6d  %5d  %7.2f %2s  %9.2f %2s  %5.3f  %5s  %u files\n",
                        total.numSkippableFrames + total.numActualFrames,
                        total.numSkippableFrames,
                        compressedSizeUnit, unitStr, decompressedSizeUnit, unitStr,
                        ratio, checkString, (unsigned)total.nbFiles);
        }   }
        return error;
    }
}


#endif /* #ifndef ZSTD_NODECOMPRESS */<|MERGE_RESOLUTION|>--- conflicted
+++ resolved
@@ -619,24 +619,10 @@
                             dstFileName);
                     return NULL;
                 }
-<<<<<<< HEAD
                 DISPLAY("zstd: %s already exists; ", dstFileName);
                 if (UTIL_requireUserConfirmationToProceed("overwrite (y/n) ? ", "Not overwritten  \n", "yY"))
                     return NULL;
             }
-=======
-                DISPLAY("zstd: %s already exists; overwrite (y/N) ? ",
-                        dstFileName);
-                {   int ch = getchar();
-                    if ((ch!='Y') && (ch!='y')) {
-                        DISPLAY("    not overwritten  \n");
-                        /* flush rest of input line */
-                        while ((ch!=EOF) && (ch!='\n')) ch = getchar();
-                        return NULL;
-                    }
-                    while ((ch!=EOF) && (ch!='\n')) ch = getchar();
-            }   }
->>>>>>> a8c66881
             /* need to unlink */
             FIO_removeFile(dstFileName);
     }   }
