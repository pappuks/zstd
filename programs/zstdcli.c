/*
  zstdcli - Command Line Interface (cli) for zstd
  Copyright (C) Yann Collet 2014-2016

  GPL v2 License

  This program is free software; you can redistribute it and/or modify
  it under the terms of the GNU General Public License as published by
  the Free Software Foundation; either version 2 of the License, or
  (at your option) any later version.

  This program is distributed in the hope that it will be useful,
  but WITHOUT ANY WARRANTY; without even the implied warranty of
  MERCHANTABILITY or FITNESS FOR A PARTICULAR PURPOSE.  See the
  GNU General Public License for more details.

  You should have received a copy of the GNU General Public License along
  with this program; if not, write to the Free Software Foundation, Inc.,
  51 Franklin Street, Fifth Floor, Boston, MA 02110-1301 USA.

  You can contact the author at :
  - zstd homepage : http://www.zstd.net/
*/
/*
  Note : this is user program, not part of libzstd.
  The license of this command line program is GPLv2.
  The license of libzstd is BSD.
*/


/*-************************************
*  Compiler Options
**************************************/
#define _CRT_SECURE_NO_WARNINGS  /* Visual : removes warning from strcpy */
#define _POSIX_SOURCE 1          /* triggers fileno() within <stdio.h> on unix */


/*-************************************
*  Includes
**************************************/
#include <stdio.h>    /* fprintf, getchar */
#include <stdlib.h>   /* exit, calloc, free */
#include <string.h>   /* strcmp, strlen */
#include "fileio.h"
#ifndef ZSTD_NOBENCH
#  include "bench.h"  /* BMK_benchFiles, BMK_SetNbIterations */
#endif
#include "zstd_static.h" /* ZSTD_maxCLevel, ZSTD version numbers  */
#ifndef ZSTD_NODICT
#  include "dibio.h"  /* BMK_benchFiles, BMK_SetNbIterations */
#endif


/*-************************************
*  OS-specific Includes
**************************************/
#if defined(MSDOS) || defined(OS2) || defined(WIN32) || defined(_WIN32) || defined(__CYGWIN__)
#  include <fcntl.h>    /* _O_BINARY */
#  include <io.h>       /* _setmode, _isatty */
#  define SET_BINARY_MODE(file) _setmode(_fileno(file), _O_BINARY)
#  define IS_CONSOLE(stdStream) _isatty(_fileno(stdStream))
#else
#  include <unistd.h>   /* isatty */
#  define SET_BINARY_MODE(file)
#  define IS_CONSOLE(stdStream) isatty(fileno(stdStream))
#endif


/*-************************************
*  Constants
**************************************/
#define COMPRESSOR_NAME "zstd command line interface"
#ifndef ZSTD_VERSION
#  define QUOTE(str) #str
#  define EXPAND_AND_QUOTE(str) QUOTE(str)
#  define ZSTD_VERSION "v" EXPAND_AND_QUOTE(ZSTD_VERSION_MAJOR) "." EXPAND_AND_QUOTE(ZSTD_VERSION_MINOR) "." EXPAND_AND_QUOTE(ZSTD_VERSION_RELEASE)
#endif
#define AUTHOR "Yann Collet"
#define WELCOME_MESSAGE "*** %s %i-bits %s, by %s ***\n", COMPRESSOR_NAME, (int)(sizeof(void*)*8), ZSTD_VERSION, AUTHOR

#define ZSTD_EXTENSION ".zst"
#define ZSTD_CAT "zstdcat"
#define ZSTD_UNZSTD "unzstd"

#define KB *(1 <<10)
#define MB *(1 <<20)
#define GB *(1U<<30)

static const char* g_defaultDictName = "dictionary";
static const unsigned g_defaultMaxDictSize = 110 KB;
static const unsigned g_defaultDictCLevel = 5;
static const unsigned g_defaultSelectivityLevel = 9;


/*-************************************
*  Display Macros
**************************************/
#define DISPLAY(...)           fprintf(displayOut, __VA_ARGS__)
#define DISPLAYLEVEL(l, ...)   if (displayLevel>=l) { DISPLAY(__VA_ARGS__); }
static FILE* displayOut;
static unsigned displayLevel = 2;   /* 0 : no display,  1: errors,  2 : + result + interaction + warnings,  3 : + progression,  4 : + information */


/*-************************************
*  Command Line
**************************************/
static int usage(const char* programName)
{
    DISPLAY( "Usage :\n");
    DISPLAY( "      %s [args] [FILE(s)] [-o file]\n", programName);
    DISPLAY( "\n");
    DISPLAY( "FILE    : a filename\n");
    DISPLAY( "          with no FILE, or when FILE is - , read standard input\n");
    DISPLAY( "Arguments :\n");
    DISPLAY( " -#     : # compression level (1-%u, default:1) \n", ZSTD_maxCLevel());
    DISPLAY( " -d     : decompression \n");
    DISPLAY( " -D file: use `file` as Dictionary \n");
    DISPLAY( " -o file: result stored into `file` (only if 1 input file) \n");
    DISPLAY( " -f     : overwrite output without prompting \n");
    DISPLAY( " -h/-H  : display help/long help and exit\n");
    return 0;
}

static int usage_advanced(const char* programName)
{
    DISPLAY(WELCOME_MESSAGE);
    usage(programName);
    DISPLAY( "\n");
    DISPLAY( "Advanced arguments :\n");
    DISPLAY( " -V     : display Version number and exit\n");
    DISPLAY( " -t     : test compressed file integrity \n");
    DISPLAY( " -v     : verbose mode\n");
    DISPLAY( " -q     : suppress warnings; specify twice to suppress errors too\n");
    DISPLAY( " -c     : force write to standard output, even if it is the console\n");
    DISPLAY( "--ultra : enable ultra modes (requires more memory to decompress)\n");
#ifndef ZSTD_NODICT
    DISPLAY( "Dictionary builder :\n");
    DISPLAY( "--train : create a dictionary from a training set of files \n");
    DISPLAY( " -o file: `file` is dictionary name (default: %s) \n", g_defaultDictName);
    DISPLAY( "--maxdict:limit dictionary to specified size (default : %u) \n", g_defaultMaxDictSize);
    DISPLAY( " -s#    : dictionary selectivity level (default: %u)\n", g_defaultSelectivityLevel);
#endif
#ifndef ZSTD_NOBENCH
    DISPLAY( "Benchmark arguments :\n");
    DISPLAY( " -b#    : benchmark file(s), using # compression level (default : 1) \n");
    DISPLAY( " -r#    : test all compression levels from -bX to # (default: 1)\n");
    DISPLAY( " -i#    : iteration loops [1-9](default : 3)\n");
    DISPLAY( " -B#    : cut file into independent blocks of size # (default: no block)\n");
#endif
    return 0;
}

static int badusage(const char* programName)
{
    DISPLAYLEVEL(1, "Incorrect parameters\n");
    if (displayLevel >= 1) usage(programName);
    return 1;
}


static void waitEnter(void)
{
    int unused;
    DISPLAY("Press enter to continue...\n");
    unused = getchar();
    (void)unused;
}


#define CLEAN_RETURN(i) { operationResult = (i); goto _end; }

int main(int argCount, const char** argv)
{
    int i,
        bench=0,
        decode=0,
        forceStdout=0,
        main_pause=0,
        nextEntryIsDictionary=0,
        operationResult=0,
        dictBuild=0,
        nextArgumentIsOutFileName=0,
        nextArgumentIsMaxDict=0;
    unsigned cLevel = 1;
    unsigned cLevelLast = 1;
<<<<<<< HEAD
    int additionalParam = 0;
=======
>>>>>>> cb70c8ab
    const char** filenameTable = (const char**)malloc(argCount * sizeof(const char*));   /* argCount >= 1 */
    unsigned filenameIdx = 0;
    const char* programName = argv[0];
    const char* outFileName = NULL;
    const char* dictFileName = NULL;
    char* dynNameSpace = NULL;
    unsigned maxDictSize = g_defaultMaxDictSize;
    unsigned dictCLevel = g_defaultDictCLevel;
    unsigned dictSelect = g_defaultSelectivityLevel;

    /* init */
<<<<<<< HEAD
    (void)additionalParam; (void)cLevelLast; (void)dictCLevel;   /* not used when ZSTD_NOBENCH / ZSTD_NODICT set */
=======
    (void)cLevelLast; (void)dictCLevel;   /* not used when ZSTD_NOBENCH / ZSTD_NODICT set */
>>>>>>> cb70c8ab
    if (filenameTable==NULL) { DISPLAY("not enough memory\n"); exit(1); }
    displayOut = stderr;
    /* Pick out program name from path. Don't rely on stdlib because of conflicting behavior */
    for (i = (int)strlen(programName); i > 0; i--) { if (programName[i] == '/') { i++; break; } }
    programName += i;

    /* preset behaviors */
    if (!strcmp(programName, ZSTD_UNZSTD)) decode=1;
    if (!strcmp(programName, ZSTD_CAT)) { decode=1; forceStdout=1; displayLevel=1; outFileName=stdoutmark; }

    /* command switches */
    for(i=1; i<argCount; i++) {
        const char* argument = argv[i];
        if(!argument) continue;   /* Protection if argument empty */

        /* long commands (--long-word) */
        if (!strcmp(argument, "--decompress")) { decode=1; continue; }
        if (!strcmp(argument, "--force")) {  FIO_overwriteMode(); continue; }
        if (!strcmp(argument, "--version")) { displayOut=stdout; DISPLAY(WELCOME_MESSAGE); CLEAN_RETURN(0); }
        if (!strcmp(argument, "--help")) { displayOut=stdout; CLEAN_RETURN(usage_advanced(programName)); }
        if (!strcmp(argument, "--verbose")) { displayLevel=4; continue; }
        if (!strcmp(argument, "--quiet")) { displayLevel--; continue; }
        if (!strcmp(argument, "--stdout")) { forceStdout=1; outFileName=stdoutmark; displayLevel=1; continue; }
        if (!strcmp(argument, "--test")) { decode=1; outFileName=nulmark; FIO_overwriteMode(); continue; }
        if (!strcmp(argument, "--train")) { dictBuild=1; outFileName=g_defaultDictName; continue; }
        if (!strcmp(argument, "--maxdict")) { nextArgumentIsMaxDict=1; continue; }
        if (!strcmp(argument, "--keep")) { continue; }   /* does nothing, since preserving input is default; for gzip/xz compatibility */
        if (!strcmp(argument, "--ultra")) { FIO_setMaxWLog(0); continue; }

        /* '-' means stdin/stdout */
        if (!strcmp(argument, "-")){
            if (!filenameIdx) { filenameIdx=1, filenameTable[0]=stdinmark; continue; }
            outFileName=stdoutmark; continue;
        }

        /* Decode commands (note : aggregated commands are allowed) */
        if (argument[0]=='-') {
            argument++;

            while (argument[0]!=0) {
                /* compression Level */
                if ((*argument>='0') && (*argument<='9')) {
                    cLevel = 0;
                    while ((*argument >= '0') && (*argument <= '9')) {
                        cLevel *= 10;
                        cLevel += *argument - '0';
                        argument++;
                    }
                    dictCLevel = cLevel;
                    if (dictCLevel > ZSTD_maxCLevel())
                        CLEAN_RETURN(badusage(programName));
                    continue;
                }

                switch(argument[0])
                {
                    /* Display help */
                case 'V': displayOut=stdout; DISPLAY(WELCOME_MESSAGE); CLEAN_RETURN(0);   /* Version Only */
                case 'H':
                case 'h': displayOut=stdout; CLEAN_RETURN(usage_advanced(programName));

                     /* Decoding */
                case 'd': decode=1; argument++; break;

                    /* Force stdout, even if stdout==console */
                case 'c': forceStdout=1; outFileName=stdoutmark; displayLevel=1; argument++; break;

                    /* Use file content as dictionary */
                case 'D': nextEntryIsDictionary = 1; argument++; break;

                    /* Overwrite */
                case 'f': FIO_overwriteMode(); argument++; break;

                    /* Verbose mode */
                case 'v': displayLevel=4; argument++; break;

                    /* Quiet mode */
                case 'q': displayLevel--; argument++; break;

                    /* keep source file (default anyway, so useless; for gzip/xz compatibility) */
                case 'k': argument++; break;

                    /* test compressed file */
                case 't': decode=1; outFileName=nulmark; FIO_overwriteMode(); argument++; break;

                    /* dictionary name */
                case 'o': nextArgumentIsOutFileName=1; argument++; break;

#ifndef ZSTD_NOBENCH
                    /* Benchmark */
                case 'b': bench=1; argument++; break;

                    /* Modify Nb Iterations (benchmark only) */
                case 'i':
                    {   U32 iters= 0;
                        argument++;
                        while ((*argument >='0') && (*argument <='9'))
                            iters *= 10, iters += *argument++ - '0';
                        BMK_setNotificationLevel(displayLevel);
                        BMK_SetNbIterations(iters);
                    }
                    break;

                    /* cut input into blocks (benchmark only) */
                case 'B':
                    {   size_t bSize = 0;
                        argument++;
                        while ((*argument >='0') && (*argument <='9'))
                            bSize *= 10, bSize += *argument++ - '0';
                        if (*argument=='K') bSize<<=10, argument++;  /* allows using KB notation */
                        if (*argument=='M') bSize<<=20, argument++;
                        if (*argument=='B') argument++;
                        BMK_setNotificationLevel(displayLevel);
                        BMK_SetBlockSize(bSize);
                    }
                    break;

                    /* range bench (benchmark only) */
                case 'r':
                        /* compression Level */
                        argument++;
                        if ((*argument>='0') && (*argument<='9')) {
                            cLevelLast = 0;
                            while ((*argument >= '0') && (*argument <= '9'))
                                cLevelLast *= 10, cLevelLast += *argument++ - '0';
<<<<<<< HEAD
                            continue;
=======
>>>>>>> cb70c8ab
                        }
                        break;
#endif   /* ZSTD_NOBENCH */

                    /* Selection level */
                case 's': argument++;
                    dictSelect = 0;
                    while ((*argument >= '0') && (*argument <= '9'))
                        dictSelect *= 10, dictSelect += *argument++ - '0';
                    break;

                    /* Pause at the end (-p) or set an additional param (-p#) (hidden option) */
                case 'p': argument++; 
<<<<<<< HEAD
                    if ((*argument>='0') && (*argument<='9')) {
                        additionalParam = 0;
                        while ((*argument >= '0') && (*argument <= '9'))
                            additionalParam *= 10, additionalParam += *argument++ - '0';
                        continue;
                    }
                    main_pause=1; break;
=======
#ifndef ZSTD_NOBENCH
                    if ((*argument>='0') && (*argument<='9')) {
                        int additionalParam = 0;
                        while ((*argument >= '0') && (*argument <= '9'))
                            additionalParam *= 10, additionalParam += *argument++ - '0';
                        BMK_setAdditionalParam(additionalParam);
                    } else 
#endif
                        main_pause=1;
                    break;
>>>>>>> cb70c8ab
                    /* unknown command */
                default : CLEAN_RETURN(badusage(programName));
                }
            }
            continue;
        }   /* if (argument[0]=='-') */

        if (nextEntryIsDictionary) {
            nextEntryIsDictionary = 0;
            dictFileName = argument;
            continue;
        }

        if (nextArgumentIsOutFileName) {
            nextArgumentIsOutFileName = 0;
            outFileName = argument;
            if (!strcmp(outFileName, "-")) outFileName = stdoutmark;
            continue;
        }

        if (nextArgumentIsMaxDict) {
            nextArgumentIsMaxDict = 0;
            maxDictSize = 0;
            while ((*argument>='0') && (*argument<='9'))
                maxDictSize = maxDictSize * 10 + (*argument - '0'), argument++;
            if (*argument=='k' || *argument=='K')
                maxDictSize <<= 10;
            continue;
        }

        /* add filename to list */
        filenameTable[filenameIdx++] = argument;
    }

    /* Welcome message (if verbose) */
    DISPLAYLEVEL(3, WELCOME_MESSAGE);

    /* Check if benchmark is selected */
    if (bench) {
#ifndef ZSTD_NOBENCH
        BMK_setNotificationLevel(displayLevel);
<<<<<<< HEAD
        BMK_benchFiles(filenameTable, filenameIdx, dictFileName, cLevel, cLevelLast, additionalParam);
=======
        BMK_benchFiles(filenameTable, filenameIdx, dictFileName, cLevel, cLevelLast);
>>>>>>> cb70c8ab
#endif
        goto _end;
    }

    /* Check if dictionary builder is selected */
    if (dictBuild) {
#ifndef ZSTD_NODICT
        ZDICT_params_t dictParams;
        dictParams.compressionLevel = dictCLevel;
        dictParams.selectivityLevel = dictSelect;
        dictParams.notificationLevel = displayLevel;
        DiB_trainFromFiles(outFileName, maxDictSize, filenameTable, filenameIdx, dictParams);
#endif
        goto _end;
    }

    /* No input filename ==> use stdin and stdout */
    if(!filenameIdx) filenameIdx=1, filenameTable[0]=stdinmark, outFileName=stdoutmark;

    /* Check if input/output defined as console; trigger an error in this case */
    if (!strcmp(filenameTable[0], stdinmark) && IS_CONSOLE(stdin) ) CLEAN_RETURN(badusage(programName));
    if (outFileName && !strcmp(outFileName, stdoutmark) && IS_CONSOLE(stdout) && !forceStdout) CLEAN_RETURN(badusage(programName));

    /* user-selected output filename, only possible with a single file */
    if (outFileName && strcmp(outFileName,stdoutmark) && strcmp(outFileName,nulmark) && (filenameIdx>1)) {
        DISPLAY("Too many files (%u) on the command line. \n", filenameIdx);
        CLEAN_RETURN(filenameIdx);
    }

    /* No warning message in pipe mode (stdin + stdout) or multiple mode */
    if (!strcmp(filenameTable[0], stdinmark) && outFileName && !strcmp(outFileName,stdoutmark) && (displayLevel==2)) displayLevel=1;
    if ((filenameIdx>1) && (displayLevel==2)) displayLevel=1;

    /* IO Stream/File */
    FIO_setNotificationLevel(displayLevel);
    if (decode) {
      if (filenameIdx==1 && outFileName)
        operationResult = FIO_decompressFilename(outFileName, filenameTable[0], dictFileName);
      else
        operationResult = FIO_decompressMultipleFilenames(filenameTable, filenameIdx, outFileName ? outFileName : ZSTD_EXTENSION, dictFileName);
    } else {  /* compression */
        if (filenameIdx==1 && outFileName)
          operationResult = FIO_compressFilename(outFileName, filenameTable[0], dictFileName, cLevel);
        else
          operationResult = FIO_compressMultipleFilenames(filenameTable, filenameIdx, outFileName ? outFileName : ZSTD_EXTENSION, dictFileName, cLevel);
    }

_end:
    if (main_pause) waitEnter();
    free(dynNameSpace);
    free((void*)filenameTable);
    return operationResult;
}<|MERGE_RESOLUTION|>--- conflicted
+++ resolved
@@ -183,10 +183,6 @@
         nextArgumentIsMaxDict=0;
     unsigned cLevel = 1;
     unsigned cLevelLast = 1;
-<<<<<<< HEAD
-    int additionalParam = 0;
-=======
->>>>>>> cb70c8ab
     const char** filenameTable = (const char**)malloc(argCount * sizeof(const char*));   /* argCount >= 1 */
     unsigned filenameIdx = 0;
     const char* programName = argv[0];
@@ -198,11 +194,7 @@
     unsigned dictSelect = g_defaultSelectivityLevel;
 
     /* init */
-<<<<<<< HEAD
-    (void)additionalParam; (void)cLevelLast; (void)dictCLevel;   /* not used when ZSTD_NOBENCH / ZSTD_NODICT set */
-=======
     (void)cLevelLast; (void)dictCLevel;   /* not used when ZSTD_NOBENCH / ZSTD_NODICT set */
->>>>>>> cb70c8ab
     if (filenameTable==NULL) { DISPLAY("not enough memory\n"); exit(1); }
     displayOut = stderr;
     /* Pick out program name from path. Don't rely on stdlib because of conflicting behavior */
@@ -328,10 +320,6 @@
                             cLevelLast = 0;
                             while ((*argument >= '0') && (*argument <= '9'))
                                 cLevelLast *= 10, cLevelLast += *argument++ - '0';
-<<<<<<< HEAD
-                            continue;
-=======
->>>>>>> cb70c8ab
                         }
                         break;
 #endif   /* ZSTD_NOBENCH */
@@ -345,15 +333,6 @@
 
                     /* Pause at the end (-p) or set an additional param (-p#) (hidden option) */
                 case 'p': argument++; 
-<<<<<<< HEAD
-                    if ((*argument>='0') && (*argument<='9')) {
-                        additionalParam = 0;
-                        while ((*argument >= '0') && (*argument <= '9'))
-                            additionalParam *= 10, additionalParam += *argument++ - '0';
-                        continue;
-                    }
-                    main_pause=1; break;
-=======
 #ifndef ZSTD_NOBENCH
                     if ((*argument>='0') && (*argument<='9')) {
                         int additionalParam = 0;
@@ -364,7 +343,6 @@
 #endif
                         main_pause=1;
                     break;
->>>>>>> cb70c8ab
                     /* unknown command */
                 default : CLEAN_RETURN(badusage(programName));
                 }
@@ -406,11 +384,7 @@
     if (bench) {
 #ifndef ZSTD_NOBENCH
         BMK_setNotificationLevel(displayLevel);
-<<<<<<< HEAD
-        BMK_benchFiles(filenameTable, filenameIdx, dictFileName, cLevel, cLevelLast, additionalParam);
-=======
         BMK_benchFiles(filenameTable, filenameIdx, dictFileName, cLevel, cLevelLast);
->>>>>>> cb70c8ab
 #endif
         goto _end;
     }
