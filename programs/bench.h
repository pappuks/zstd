/*
    bench.h - Demo program to benchmark open-source compression algorithm
    Copyright (C) Yann Collet 2012-2015

    GPL v2 License

    This program is free software; you can redistribute it and/or modify
    it under the terms of the GNU General Public License as published by
    the Free Software Foundation; either version 2 of the License, or
    (at your option) any later version.

    This program is distributed in the hope that it will be useful,
    but WITHOUT ANY WARRANTY; without even the implied warranty of
    MERCHANTABILITY or FITNESS FOR A PARTICULAR PURPOSE.  See the
    GNU General Public License for more details.

    You should have received a copy of the GNU General Public License along
    with this program; if not, write to the Free Software Foundation, Inc.,
    51 Franklin Street, Fifth Floor, Boston, MA 02110-1301 USA.

    You can contact the author at :
    - LZ4 source repository : http://code.google.com/p/lz4/
    - LZ4 public forum : https://group.google.com/forum/#!forum/lz4c
*/
#pragma once


/* Main function */
int BMK_benchFiles(const char** fileNamesTable, unsigned nbFiles,
<<<<<<< HEAD
                   const char* dictFileName, int cLevel, int cLevelLast, int additionalParam);
=======
                   const char* dictFileName, int cLevel, int cLevelLast);
>>>>>>> cb70c8ab

/* Set Parameters */
void BMK_SetNbIterations(unsigned nbLoops);
void BMK_SetBlockSize(size_t blockSize);
<<<<<<< HEAD
=======
void BMK_setAdditionalParam(int additionalParam);
>>>>>>> cb70c8ab
void BMK_setNotificationLevel(unsigned level);
<|MERGE_RESOLUTION|>--- conflicted
+++ resolved
@@ -27,17 +27,10 @@
 
 /* Main function */
 int BMK_benchFiles(const char** fileNamesTable, unsigned nbFiles,
-<<<<<<< HEAD
-                   const char* dictFileName, int cLevel, int cLevelLast, int additionalParam);
-=======
                    const char* dictFileName, int cLevel, int cLevelLast);
->>>>>>> cb70c8ab
 
 /* Set Parameters */
 void BMK_SetNbIterations(unsigned nbLoops);
 void BMK_SetBlockSize(size_t blockSize);
-<<<<<<< HEAD
-=======
 void BMK_setAdditionalParam(int additionalParam);
->>>>>>> cb70c8ab
 void BMK_setNotificationLevel(unsigned level);
