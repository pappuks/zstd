/*
 * Copyright (c) 2016-present, Przemyslaw Skibinski, Yann Collet, Facebook, Inc.
 * All rights reserved.
 *
 * This source code is licensed under both the BSD-style license (found in the
 * LICENSE file in the root directory of this source tree) and the GPLv2 (found
 * in the COPYING file in the root directory of this source tree).
 * You may select, at your option, one of the above-listed licenses.
 */

#ifndef UTIL_H_MODULE
#define UTIL_H_MODULE

#if defined (__cplusplus)
extern "C" {
#endif


/*-****************************************
*  Dependencies
******************************************/
#include "platform.h"     /* PLATFORM_POSIX_VERSION, ZSTD_NANOSLEEP_SUPPORT, ZSTD_SETPRIORITY_SUPPORT */
#include <stdlib.h>       /* malloc, realloc, free */
#include <stddef.h>       /* size_t, ptrdiff_t */
#include <stdio.h>        /* fprintf */
#include <sys/types.h>    /* stat, utime */
#include <sys/stat.h>     /* stat, chmod */
#if defined(_WIN32)
#  include <sys/utime.h>  /* utime */
#  include <io.h>         /* _chmod */
#else
#  include <unistd.h>     /* chown, stat */
#  if PLATFORM_POSIX_VERSION < 200809L
#    include <utime.h>      /* utime */
#  else
#    include <fcntl.h>      /* AT_FDCWD */
#    include <sys/stat.h>   /* utimensat */
#  endif
#endif
#include <time.h>         /* clock_t, clock, CLOCKS_PER_SEC, nanosleep */
#include "mem.h"          /* U32, U64 */

/*-************************************************************
* Avoid fseek()'s 2GiB barrier with MSVC, macOS, *BSD, MinGW
***************************************************************/
#if defined(_MSC_VER) && (_MSC_VER >= 1400)
#   define UTIL_fseek _fseeki64
#elif !defined(__64BIT__) && (PLATFORM_POSIX_VERSION >= 200112L) /* No point defining Large file for 64 bit */
#  define UTIL_fseek fseeko
#elif defined(__MINGW32__) && defined(__MSVCRT__) && !defined(__STRICT_ANSI__) && !defined(__NO_MINGW_LFS)
#   define UTIL_fseek fseeko64
#else
#   define UTIL_fseek fseek
#endif


/*-*************************************************
*  Sleep & priority functions: Windows - Posix - others
***************************************************/
#if defined(_WIN32)
#  include <windows.h>
#  define SET_REALTIME_PRIORITY SetPriorityClass(GetCurrentProcess(), REALTIME_PRIORITY_CLASS)
#  define UTIL_sleep(s) Sleep(1000*s)
#  define UTIL_sleepMilli(milli) Sleep(milli)

#elif PLATFORM_POSIX_VERSION > 0 /* Unix-like operating system */
#  include <unistd.h>   /* sleep */
#  define UTIL_sleep(s) sleep(s)
#  if ZSTD_NANOSLEEP_SUPPORT   /* necessarily defined in platform.h */
#      define UTIL_sleepMilli(milli) { struct timespec t; t.tv_sec=0; t.tv_nsec=milli*1000000ULL; nanosleep(&t, NULL); }
#  else
#      define UTIL_sleepMilli(milli) /* disabled */
#  endif
#  if ZSTD_SETPRIORITY_SUPPORT
#    include <sys/resource.h> /* setpriority */
#    define SET_REALTIME_PRIORITY setpriority(PRIO_PROCESS, 0, -20)
#  else
#    define SET_REALTIME_PRIORITY /* disabled */
#  endif

#else  /* unknown non-unix operating systen */
#  define UTIL_sleep(s)          /* disabled */
#  define UTIL_sleepMilli(milli) /* disabled */
#  define SET_REALTIME_PRIORITY  /* disabled */
#endif


<<<<<<< HEAD
/*-*************************************
*  Constants
***************************************/
#define LIST_SIZE_INCREASE   (8*1024)
#define MAX_FILE_OF_FILE_NAMES_SIZE (1<<20)*50

=======
>>>>>>> d6e0a445
/*-****************************************
*  Compiler specifics
******************************************/
#if defined(__INTEL_COMPILER)
#  pragma warning(disable : 177)    /* disable: message #177: function was declared but never referenced, useful with UTIL_STATIC */
#endif
#if defined(__GNUC__)
#  define UTIL_STATIC static __attribute__((unused))
#elif defined (__cplusplus) || (defined (__STDC_VERSION__) && (__STDC_VERSION__ >= 199901L) /* C99 */)
#  define UTIL_STATIC static inline
#elif defined(_MSC_VER)
#  define UTIL_STATIC static __inline
#else
#  define UTIL_STATIC static  /* this version may generate warnings for unused static functions; disable the relevant warning */
#endif


/*-****************************************
*  Console log
******************************************/
extern int g_utilDisplayLevel;
#define UTIL_DISPLAY(...)         fprintf(stderr, __VA_ARGS__)
#define UTIL_DISPLAYLEVEL(l, ...) { if (g_utilDisplayLevel>=l) { UTIL_DISPLAY(__VA_ARGS__); } }


/*-****************************************
*  File functions
******************************************/
#if defined(_MSC_VER)
    typedef struct __stat64 stat_t;
    typedef int mode_t;
#else
    typedef struct stat stat_t;
#endif


int UTIL_fileExist(const char* filename);
int UTIL_isRegularFile(const char* infilename);
int UTIL_isDirectory(const char* infilename);
int UTIL_isSameFile(const char* file1, const char* file2);
int UTIL_isCompressedFile(const char* infilename, const char *extensionList[]);
int UTIL_isLink(const char* infilename);
int UTIL_isFIFO(const char* infilename);

#define UTIL_FILESIZE_UNKNOWN  ((U64)(-1))
U64 UTIL_getFileSize(const char* infilename);
<<<<<<< HEAD

U64 UTIL_getTotalFileSize(const char* const * fileNamesTable, unsigned nbFiles);

=======
U64 UTIL_getTotalFileSize(const char* const * const fileNamesTable, unsigned nbFiles);
int UTIL_getFileStat(const char* infilename, stat_t* statbuf);
int UTIL_setFileStat(const char* filename, stat_t* statbuf);
int UTIL_chmod(char const* filename, mode_t permissions);   /*< like chmod, but avoid changing permission of /dev/null */
int UTIL_compareStr(const void *p1, const void *p2);
const char* UTIL_getFileExtension(const char* infilename);


/*
 * A modified version of realloc().
 * If UTIL_realloc() fails the original block is freed.
*/
UTIL_STATIC void* UTIL_realloc(void* ptr, size_t size)
{
    void* const newptr = realloc(ptr, size);
    if (newptr) return newptr;
    free(ptr);
    return NULL;
}
>>>>>>> d6e0a445

/*-****************************************
 *  Lists of Filenames
 ******************************************/

#ifdef _WIN32
#  define UTIL_HAS_CREATEFILELIST
#elif defined(__linux__) || (PLATFORM_POSIX_VERSION >= 200112L)  /* opendir, readdir require POSIX.1-2001 */
#  define UTIL_HAS_CREATEFILELIST
#else
   /* do not define UTIL_HAS_CREATEFILELIST */
#endif /* #ifdef _WIN32 */

typedef struct
{
    const char** fileNames;
    char* buf;            /* fileNames are stored in this buffer (or are read-only) */
    size_t tableSize;     /* nb of fileNames */
    size_t tableCapacity;
} FileNamesTable;

/*! UTIL_createFileNamesTable_fromFileName() :
 *  read filenames from @inputFileName, and store them into returned object.
 * @return : a FileNamesTable*, or NULL in case of error (ex: @inputFileName doesn't exist).
 *  Note: inputFileSize must be less than 50MB
 */
FileNamesTable*
UTIL_createFileNamesTable_fromFileName(const char* inputFileName);

/*! UTIL_assembleFileNamesTable() :
 *  This function takes ownership of its arguments, @filenames and @buf,
 *  and store them inside the created object.
 * @return : FileNamesTable*, or NULL, if allocation fails.
 */
FileNamesTable*
UTIL_assembleFileNamesTable(const char** filenames, size_t tableSize, char* buf);

/*! UTIL_freeFileNamesTable() :
 *  This function is compatible with NULL argument and never fails.
 */
void UTIL_freeFileNamesTable(FileNamesTable* table);

/*! UTIL_mergeFileNamesTable():
 * @return : FileNamesTable*, concatenation of @table1 and @table2
 *  note: @table1 and @table2 are consumed (freed) by this operation
 */
FileNamesTable*
UTIL_mergeFileNamesTable(FileNamesTable* table1, FileNamesTable* table2);


/*! UTIL_expandFNT() :
 *  read names from @fnt, and expand those corresponding to directories
 *  update @fnt, now containing only file names,
 * @return : 0 in case of success, 1 if error
 *  note : in case of error, @fnt[0] is NULL
 */
void UTIL_expandFNT(FileNamesTable** fnt, int followLinks);

/*! UTIL_createFNT_fromROTable() :
 *  copy the @filenames pointer table inside the returned object.
 *  The names themselves are still stored in their original buffer, which must outlive the object.
 * @return : a FileNamesTable* object,
 *        or NULL in case of error
 */
FileNamesTable* UTIL_createFNT_fromROTable(const char** filenames, size_t nbFilenames);

/*! UTIL_createExpandedFNT() :
 *  read names from @filenames, and expand those corresponding to directories
 * @return : an expanded FileNamesTable*, where each name is a file
 *        or NULL in case of error
 */
FileNamesTable* UTIL_createExpandedFNT(const char** filenames, size_t nbFilenames, int followLinks);


/*! UTIL_allocateFileNamesTable() :
 *  Allocates a table of const char*, to insert read-only names later on.
 *  The created FileNamesTable* doesn't hold a buffer.
 * @return : FileNamesTable*, or NULL, if allocation fails.
 */
FileNamesTable* UTIL_allocateFileNamesTable(size_t tableSize);


/*! UTIL_refFilename() :
 *  Add a read-only name to reference into @fnt table.
 *  Since @filename is only referenced, its lifetime must outlive @fnt.
 *  This function never fails, but it can abort().
 *  Internal table must be large enough to reference a new member
 *  (capacity > size), otherwise the function will abort().
 */
void UTIL_refFilename(FileNamesTable* fnt, const char* filename);


/*-****************************************
 *  System
 ******************************************/

int UTIL_countPhysicalCores(void);


#if defined (__cplusplus)
}
#endif

#endif /* UTIL_H_MODULE */<|MERGE_RESOLUTION|>--- conflicted
+++ resolved
@@ -85,15 +85,6 @@
 #endif
 
 
-<<<<<<< HEAD
-/*-*************************************
-*  Constants
-***************************************/
-#define LIST_SIZE_INCREASE   (8*1024)
-#define MAX_FILE_OF_FILE_NAMES_SIZE (1<<20)*50
-
-=======
->>>>>>> d6e0a445
 /*-****************************************
 *  Compiler specifics
 ******************************************/
@@ -140,11 +131,6 @@
 
 #define UTIL_FILESIZE_UNKNOWN  ((U64)(-1))
 U64 UTIL_getFileSize(const char* infilename);
-<<<<<<< HEAD
-
-U64 UTIL_getTotalFileSize(const char* const * fileNamesTable, unsigned nbFiles);
-
-=======
 U64 UTIL_getTotalFileSize(const char* const * const fileNamesTable, unsigned nbFiles);
 int UTIL_getFileStat(const char* infilename, stat_t* statbuf);
 int UTIL_setFileStat(const char* filename, stat_t* statbuf);
@@ -152,19 +138,6 @@
 int UTIL_compareStr(const void *p1, const void *p2);
 const char* UTIL_getFileExtension(const char* infilename);
 
-
-/*
- * A modified version of realloc().
- * If UTIL_realloc() fails the original block is freed.
-*/
-UTIL_STATIC void* UTIL_realloc(void* ptr, size_t size)
-{
-    void* const newptr = realloc(ptr, size);
-    if (newptr) return newptr;
-    free(ptr);
-    return NULL;
-}
->>>>>>> d6e0a445
 
 /*-****************************************
  *  Lists of Filenames
