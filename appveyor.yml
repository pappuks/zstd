--- conflicted
+++ resolved
@@ -9,21 +9,13 @@
     - COMPILER: "gcc"
       HOST:     "mingw"
       PLATFORM: "x64"
-<<<<<<< HEAD
-      SCRIPT:   "make allarch MOREFLAGS=-static && make -C tests test-symbols fullbench-dll fullbench-lib"
-=======
-      SCRIPT:   "make allzstd && make -C tests test-symbols fullbench-dll fullbench-lib"
->>>>>>> 4e81dc04
+      SCRIPT:   "make allzstd MOREFLAGS=-static && make -C tests test-symbols fullbench-dll fullbench-lib"
       ARTIFACT: "true"
       BUILD:    "true"
     - COMPILER: "gcc"
       HOST:     "mingw"
       PLATFORM: "x86"
-<<<<<<< HEAD
-      SCRIPT:   "make allarch MOREFLAGS=-static"
-=======
-      SCRIPT:   "make allzstd"
->>>>>>> 4e81dc04
+      SCRIPT:   "make allzstd MOREFLAGS=-static"
       ARTIFACT: "true"
       BUILD:    "true"
     - COMPILER: "clang"
